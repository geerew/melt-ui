--- conflicted
+++ resolved
@@ -32,13 +32,9 @@
 		"svelte": "^3.54.0"
 	},
 	"devDependencies": {
-<<<<<<< HEAD
 		"@axe-core/playwright": "^4.6.1",
 		"@fontsource/inter": "^4.5.15",
-=======
-		"@fontsource/inter": "^4.5.15",
 		"@iconify-json/radix-icons": "^1.1.10",
->>>>>>> ea42c0f1
 		"@playwright/experimental-ct-svelte": "^1.32.1",
 		"@playwright/test": "^1.28.1",
 		"@storybook/addon-essentials": "^7.0.0",
