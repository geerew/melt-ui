--- conflicted
+++ resolved
@@ -67,11 +67,8 @@
 		"@huntabyte/mdsvex": "0.16.5",
 		"@iconify-json/lucide": "^1.1.104",
 		"@iconify-json/simple-icons": "^1.1.57",
-<<<<<<< HEAD
 		"@melt-ui/pp": "^0.0.2",
-=======
 		"@playwright/test": "^1.36.0",
->>>>>>> 8df622d8
 		"@storybook/addon-essentials": "^7.0.23",
 		"@storybook/addon-interactions": "^7.0.23",
 		"@storybook/addon-links": "^7.0.23",
