--- conflicted
+++ resolved
@@ -1,52 +1,12 @@
-<<<<<<< HEAD
 lockfileVersion: '6.0'
-=======
-lockfileVersion: 5.4
-
-specifiers:
-  '@axe-core/playwright': ^4.6.1
-  '@floating-ui/core': ^1.2.6
-  '@floating-ui/dom': ^1.2.6
-  '@fontsource/inter': ^4.5.15
-  '@iconify-json/radix-icons': ^1.1.10
-  '@playwright/experimental-ct-svelte': ^1.32.1
-  '@playwright/test': ^1.28.1
-  '@sveltejs/adapter-auto': ^2.0.0
-  '@sveltejs/kit': ^1.5.0
-  '@sveltejs/package': ^2.0.0
-  '@testing-library/svelte': ^3.2.2
-  '@typescript-eslint/eslint-plugin': ^5.45.0
-  '@typescript-eslint/parser': ^5.45.0
-  autoprefixer: ^10.4.7
-  eslint: ^8.28.0
-  eslint-config-prettier: ^8.5.0
-  eslint-plugin-svelte3: ^4.0.0
-  glob: ^9.3.2
-  jsdom: ^21.1.1
-  playwright: ^1.32.1
-  postcss: ^8.4.14
-  postcss-load-config: ^4.0.1
-  prettier: ^2.8.7
-  prettier-plugin-svelte: ^2.8.1
-  prettier-plugin-tailwindcss: ^0.2.6
-  publint: ^0.1.9
-  react: ^18.2.0
-  react-dom: ^18.2.0
-  svelte: ^3.54.0
-  svelte-check: ^3.0.1
-  svelte-htm: ^1.2.0
-  svelte-preprocess: ^4.10.7
-  tailwindcss: ^3.3.0
-  tslib: ^2.4.1
-  typescript: ^5.0.0
-  unplugin-icons: ^0.16.1
-  vite: ^4.2.0
-  vitest: ^0.25.3
->>>>>>> 1a1d3e3e
 
 dependencies:
-  '@floating-ui/core': 1.2.6
-  '@floating-ui/dom': 1.2.6
+  '@floating-ui/core':
+    specifier: ^1.2.6
+    version: 1.2.6
+  '@floating-ui/dom':
+    specifier: ^1.2.6
+    version: 1.2.6
 
 devDependencies:
   '@axe-core/playwright':
@@ -451,21 +411,17 @@
     engines: {node: ^12.22.0 || ^14.17.0 || >=16.0.0}
     dev: true
 
-<<<<<<< HEAD
-  /@fontsource/inter@4.5.15:
-=======
-  /@floating-ui/core/1.2.6:
+  /@floating-ui/core@1.2.6:
     resolution: {integrity: sha512-EvYTiXet5XqweYGClEmpu3BoxmsQ4hkj3QaYA6qEnigCWffTP3vNRwBReTdrwDwo7OoJ3wM8Uoe9Uk4n+d4hfg==}
     dev: false
 
-  /@floating-ui/dom/1.2.6:
+  /@floating-ui/dom@1.2.6:
     resolution: {integrity: sha512-02vxFDuvuVPs22iJICacezYJyf7zwwOCWkPNkWNBr1U0Qt1cKFYzWvxts0AmqcOQGwt/3KJWcWIgtbUU38keyw==}
     dependencies:
       '@floating-ui/core': 1.2.6
     dev: false
 
-  /@fontsource/inter/4.5.15:
->>>>>>> 1a1d3e3e
+  /@fontsource/inter@4.5.15:
     resolution: {integrity: sha512-FzleM9AxZQK2nqsTDtBiY0PMEVWvnKnuu2i09+p6DHvrHsuucoV2j0tmw+kAT3L4hvsLdAIDv6MdGehsPIdT+Q==}
     dev: true
 
