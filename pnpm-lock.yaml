--- conflicted
+++ resolved
@@ -31,15 +31,12 @@
   '@iconify-json/simple-icons':
     specifier: ^1.1.57
     version: 1.1.57
-<<<<<<< HEAD
   '@melt-ui/pp':
     specifier: ^0.0.2
     version: 0.0.2(svelte@4.0.0)
-=======
   '@playwright/test':
     specifier: ^1.36.0
     version: 1.36.0
->>>>>>> 8df622d8
   '@storybook/addon-essentials':
     specifier: ^7.0.23
     version: 7.0.23(react-dom@18.2.0)(react@18.2.0)
@@ -51,7 +48,7 @@
     version: 7.0.23(react-dom@18.2.0)(react@18.2.0)
   '@storybook/addon-styling':
     specifier: ^1.3.0
-    version: 1.3.0(less@4.1.3)(postcss@8.4.24)(react-dom@18.2.0)(react@18.2.0)(webpack@5.88.1)
+    version: 1.3.0(less@4.1.3)(postcss@8.4.24)(react-dom@18.2.0)(react@18.2.0)(webpack@5.88.0)
   '@storybook/blocks':
     specifier: ^7.0.23
     version: 7.0.23(react-dom@18.2.0)(react@18.2.0)
@@ -3254,8 +3251,8 @@
     engines: {node: '>=6.0.0'}
     dev: true
 
-  /@jridgewell/source-map@0.3.5:
-    resolution: {integrity: sha512-UTYAUj/wviwdsMfzoSJspJxbkH5o1snzwX0//0ENX1u/55kkZZkcTZP6u9bwKGkv+dkk9at4m1Cpt0uY80kcpQ==}
+  /@jridgewell/source-map@0.3.3:
+    resolution: {integrity: sha512-b+fsZXeLYi9fEULmfBrhxn4IrPlINf8fiNarzTof004v3lFdntdwa9PF7vFJqm3mg7s+ScJMxXaE3Acp1irZcg==}
     dependencies:
       '@jridgewell/gen-mapping': 0.3.3
       '@jridgewell/trace-mapping': 0.3.18
@@ -3647,7 +3644,7 @@
       ts-dedent: 2.2.0
     dev: true
 
-  /@storybook/addon-styling@1.3.0(less@4.1.3)(postcss@8.4.24)(react-dom@18.2.0)(react@18.2.0)(webpack@5.88.1):
+  /@storybook/addon-styling@1.3.0(less@4.1.3)(postcss@8.4.24)(react-dom@18.2.0)(react@18.2.0)(webpack@5.88.0):
     resolution: {integrity: sha512-+Ak9+SysMepRdXGlqDBlhR4cOSDCFEIfGuOW7nyA5eOgHi0IyTg9M+yfBgHVru7dEh+rq47XTVr44UhsWd4xgA==}
     peerDependencies:
       react: ^16.8.0 || ^17.0.0 || ^18.0.0
@@ -3670,15 +3667,15 @@
       '@storybook/preview-api': 7.0.23
       '@storybook/theming': 7.0.18(react-dom@18.2.0)(react@18.2.0)
       '@storybook/types': 7.0.18
-      css-loader: 6.7.4(webpack@5.88.1)
-      less-loader: 11.1.0(less@4.1.3)(webpack@5.88.1)
-      postcss-loader: 7.3.1(postcss@8.4.24)(webpack@5.88.1)
+      css-loader: 6.7.4(webpack@5.88.0)
+      less-loader: 11.1.0(less@4.1.3)(webpack@5.88.0)
+      postcss-loader: 7.3.1(postcss@8.4.24)(webpack@5.88.0)
       react: 18.2.0
       react-dom: 18.2.0(react@18.2.0)
       recast: 0.23.2
       resolve-url-loader: 5.0.0
-      sass-loader: 13.3.0(webpack@5.88.1)
-      style-loader: 3.3.3(webpack@5.88.1)
+      sass-loader: 13.3.0(webpack@5.88.0)
+      style-loader: 3.3.3(webpack@5.88.0)
     transitivePeerDependencies:
       - encoding
       - fibers
@@ -4821,12 +4818,12 @@
   /@types/eslint-scope@3.7.4:
     resolution: {integrity: sha512-9K4zoImiZc3HlIp6AVUDE4CWYx22a+lhSZMYNpbjW04+YF0KWj4pJXnEMjdnFTiQibFFmElcsasJXDbdI/EPhA==}
     dependencies:
-      '@types/eslint': 8.44.0
+      '@types/eslint': 8.40.2
       '@types/estree': 1.0.1
     dev: true
 
-  /@types/eslint@8.44.0:
-    resolution: {integrity: sha512-gsF+c/0XOguWgaOgvFs+xnnRqt9GwgTvIks36WpE6ueeI4KCEHHd8K/CKHqhOqrJKsYH8m27kRzQEvWXAwXUTw==}
+  /@types/eslint@8.40.2:
+    resolution: {integrity: sha512-PRVjQ4Eh9z9pmmtaq8nTjZjQwKFk7YIHIud3lRoKRBgUQjgjRmoGxxGEPXQkF+lH7QkHJRNr5F4aBgYCW0lqpQ==}
     dependencies:
       '@types/estree': 1.0.1
       '@types/json-schema': 7.0.12
@@ -4976,10 +4973,6 @@
 
   /@types/node@20.3.1:
     resolution: {integrity: sha512-EhcH/wvidPy1WeML3TtYFGR83UzjxeWRen9V402T8aUGYsCHOmfoisV3ZSg03gAFIbLq8TnWOJ0f4cALtnSEUg==}
-    dev: true
-
-  /@types/node@20.4.2:
-    resolution: {integrity: sha512-Dd0BYtWgnWJKwO1jkmTrzofjK2QXXcai0dmtzvIBhcA+RsG5h8R3xlyta0kGOZRNfL9GuRtb1knmPEhQrePCEw==}
     dev: true
 
   /@types/normalize-package-data@2.4.1:
@@ -5495,12 +5488,12 @@
       negotiator: 0.6.3
     dev: true
 
-  /acorn-import-assertions@1.9.0(acorn@8.10.0):
+  /acorn-import-assertions@1.9.0(acorn@8.9.0):
     resolution: {integrity: sha512-cmMwop9x+8KFhxvKrKfPYmN6/pKTYYHBqLa0DfvVZcKMJWNyWLnaqND7dx/qn66R7ewM1UX5XMaDVP5wlVTaVA==}
     peerDependencies:
       acorn: ^8
     dependencies:
-      acorn: 8.10.0
+      acorn: 8.9.0
     dev: true
 
   /acorn-jsx@5.3.2(acorn@8.9.0):
@@ -5514,12 +5507,6 @@
   /acorn-walk@8.2.0:
     resolution: {integrity: sha512-k+iyHEuPgSw6SbuDpGQM+06HQUa04DZ3o+F6CSzXMvvI5KMvnaEqXe+YVe555R9nn6GPt404fos4wcgpw12SDA==}
     engines: {node: '>=0.4.0'}
-    dev: true
-
-  /acorn@8.10.0:
-    resolution: {integrity: sha512-F0SAmZ8iUtS//m8DmCTA0jlh6TDKkHQyK6xc6V4KDTyZKA9dnvX9/3sRTVQrWm79glUAZbnmmNcdYwUIHWVybw==}
-    engines: {node: '>=0.4.0'}
-    hasBin: true
     dev: true
 
   /acorn@8.9.0:
@@ -6449,7 +6436,7 @@
     engines: {node: '>=8'}
     dev: true
 
-  /css-loader@6.7.4(webpack@5.88.1):
+  /css-loader@6.7.4(webpack@5.88.0):
     resolution: {integrity: sha512-0Y5uHtK5BswfaGJ+jrO+4pPg1msFBc0pwPIE1VqfpmVn6YbDfYfXMj8rfd7nt+4goAhJueO+H/I40VWJfcP1mQ==}
     engines: {node: '>= 12.13.0'}
     peerDependencies:
@@ -6463,7 +6450,7 @@
       postcss-modules-values: 4.0.0(postcss@8.4.24)
       postcss-value-parser: 4.2.0
       semver: 7.3.8
-      webpack: 5.88.1(esbuild@0.17.19)
+      webpack: 5.88.0(esbuild@0.17.19)
     dev: true
 
   /css-tree@2.3.1:
@@ -8722,7 +8709,7 @@
     resolution: {integrity: sha512-7vuh85V5cdDofPyxn58nrPjBktZo0u9x1g8WtjQol+jZDaE+fhN+cIvTj11GndBnMnyfrUOG1sZQxCdjKh+DKg==}
     engines: {node: '>= 10.13.0'}
     dependencies:
-      '@types/node': 20.4.2
+      '@types/node': 20.3.1
       merge-stream: 2.0.0
       supports-color: 8.1.1
     dev: true
@@ -8944,7 +8931,7 @@
       dotenv-expand: 10.0.0
     dev: true
 
-  /less-loader@11.1.0(less@4.1.3)(webpack@5.88.1):
+  /less-loader@11.1.0(less@4.1.3)(webpack@5.88.0):
     resolution: {integrity: sha512-C+uDBV7kS7W5fJlUjq5mPBeBVhYpTIm5gB09APT9o3n/ILeaXVsiSFTbZpTJCJwQ/Crczfn3DmfQFwxYusWFug==}
     engines: {node: '>= 14.15.0'}
     peerDependencies:
@@ -8953,7 +8940,7 @@
     dependencies:
       klona: 2.0.6
       less: 4.1.3
-      webpack: 5.88.1(esbuild@0.17.19)
+      webpack: 5.88.0(esbuild@0.17.19)
     dev: true
 
   /less@4.1.3:
@@ -10369,7 +10356,7 @@
       yaml: 2.2.1
     dev: true
 
-  /postcss-loader@7.3.1(postcss@8.4.24)(webpack@5.88.1):
+  /postcss-loader@7.3.1(postcss@8.4.24)(webpack@5.88.0):
     resolution: {integrity: sha512-uevGt8yy2gvruNvzy8jxgYSSnyqBcA7CnS6/57qoZnUMM51XgsTqxIpWZWdHyvIyo4ov0lCgnzIbhtWwVFI8lg==}
     engines: {node: '>= 14.15.0'}
     peerDependencies:
@@ -10381,7 +10368,7 @@
       klona: 2.0.6
       postcss: 8.4.24
       semver: 7.3.8
-      webpack: 5.88.1(esbuild@0.17.19)
+      webpack: 5.88.0(esbuild@0.17.19)
     dev: true
 
   /postcss-modules-extract-imports@3.0.0(postcss@8.4.24):
@@ -11145,7 +11132,7 @@
       rimraf: 2.7.1
     dev: true
 
-  /sass-loader@13.3.0(webpack@5.88.1):
+  /sass-loader@13.3.0(webpack@5.88.0):
     resolution: {integrity: sha512-LeWNswSEujsZnwdn9AuA+Q5wZEAFlU+eORQsDKp35OtGAfFxYxpfk/Ylon+TGGkazSqxi2EHDTqdr3di8r7nCg==}
     engines: {node: '>= 14.15.0'}
     peerDependencies:
@@ -11166,7 +11153,7 @@
     dependencies:
       klona: 2.0.6
       neo-async: 2.6.2
-      webpack: 5.88.1(esbuild@0.17.19)
+      webpack: 5.88.0(esbuild@0.17.19)
     dev: true
 
   /sax@1.2.4:
@@ -11617,13 +11604,13 @@
       acorn: 8.9.0
     dev: true
 
-  /style-loader@3.3.3(webpack@5.88.1):
+  /style-loader@3.3.3(webpack@5.88.0):
     resolution: {integrity: sha512-53BiGLXAcll9maCYtZi2RCQZKa8NQQai5C4horqKyRmHj9H7QmcUyucrH+4KW/gBQbXM2AsB0axoEcFZPlfPcw==}
     engines: {node: '>= 12.13.0'}
     peerDependencies:
       webpack: ^5.0.0
     dependencies:
-      webpack: 5.88.1(esbuild@0.17.19)
+      webpack: 5.88.0(esbuild@0.17.19)
     dev: true
 
   /sucrase@3.32.0:
@@ -12009,7 +11996,7 @@
     engines: {node: '>=8'}
     dev: true
 
-  /terser-webpack-plugin@5.3.9(esbuild@0.17.19)(webpack@5.88.1):
+  /terser-webpack-plugin@5.3.9(esbuild@0.17.19)(webpack@5.88.0):
     resolution: {integrity: sha512-ZuXsqE07EcggTWQjXUj+Aot/OMcD0bMKGgF63f7UxYcu5/AJF53aIpK1YoP5xR9l6s/Hy2b+t1AM0bLNPRuhwA==}
     engines: {node: '>= 10.13.0'}
     peerDependencies:
@@ -12030,17 +12017,17 @@
       jest-worker: 27.5.1
       schema-utils: 3.3.0
       serialize-javascript: 6.0.1
-      terser: 5.19.0
-      webpack: 5.88.1(esbuild@0.17.19)
-    dev: true
-
-  /terser@5.19.0:
-    resolution: {integrity: sha512-JpcpGOQLOXm2jsomozdMDpd5f8ZHh1rR48OFgWUH3QsyZcfPgv2qDCYbcDEAYNd4OZRj2bWYKpwdll/udZCk/Q==}
+      terser: 5.18.1
+      webpack: 5.88.0(esbuild@0.17.19)
+    dev: true
+
+  /terser@5.18.1:
+    resolution: {integrity: sha512-j1n0Ao919h/Ai5r43VAnfV/7azUYW43GPxK7qSATzrsERfW7+y2QW9Cp9ufnRF5CQUWbnLSo7UJokSWCqg4tsQ==}
     engines: {node: '>=10'}
     hasBin: true
     dependencies:
-      '@jridgewell/source-map': 0.3.5
-      acorn: 8.10.0
+      '@jridgewell/source-map': 0.3.3
+      acorn: 8.9.0
       commander: 2.20.3
       source-map-support: 0.5.21
     dev: true
@@ -12821,8 +12808,8 @@
     resolution: {integrity: sha512-kyDivFZ7ZM0BVOUteVbDFhlRt7Ah/CSPwJdi8hBpkK7QLumUqdLtVfm/PX/hkcnrvr0i77fO5+TjZ94Pe+C9iw==}
     dev: true
 
-  /webpack@5.88.1(esbuild@0.17.19):
-    resolution: {integrity: sha512-FROX3TxQnC/ox4N+3xQoWZzvGXSuscxR32rbzjpXgEzWudJFEJBpdlkkob2ylrv5yzzufD1zph1OoFsLtm6stQ==}
+  /webpack@5.88.0(esbuild@0.17.19):
+    resolution: {integrity: sha512-O3jDhG5e44qIBSi/P6KpcCcH7HD+nYIHVBhdWFxcLOcIGN8zGo5nqF3BjyNCxIh4p1vFdNnreZv2h2KkoAw3lw==}
     engines: {node: '>=10.13.0'}
     hasBin: true
     peerDependencies:
@@ -12836,8 +12823,8 @@
       '@webassemblyjs/ast': 1.11.6
       '@webassemblyjs/wasm-edit': 1.11.6
       '@webassemblyjs/wasm-parser': 1.11.6
-      acorn: 8.10.0
-      acorn-import-assertions: 1.9.0(acorn@8.10.0)
+      acorn: 8.9.0
+      acorn-import-assertions: 1.9.0(acorn@8.9.0)
       browserslist: 4.21.9
       chrome-trace-event: 1.0.3
       enhanced-resolve: 5.15.0
@@ -12852,7 +12839,7 @@
       neo-async: 2.6.2
       schema-utils: 3.3.0
       tapable: 2.2.1
-      terser-webpack-plugin: 5.3.9(esbuild@0.17.19)(webpack@5.88.1)
+      terser-webpack-plugin: 5.3.9(esbuild@0.17.19)(webpack@5.88.0)
       watchpack: 2.4.0
       webpack-sources: 3.2.3
     transitivePeerDependencies:
