<script lang="ts">
<<<<<<< HEAD
	import { createCollapsible } from '@melt-ui/svelte/builders/collapsible';
=======
	import { createCollapsible } from '$lib';
>>>>>>> 790203c0
	import { PreviewWrapper } from '$docs/components';
	import { slide } from 'svelte/transition';
	import { X } from 'lucide-svelte';
	import { ChevronsUpDown } from 'lucide-svelte';
	import { melt } from '@melt-ui/svelte';

	let openProp: boolean;
	let disabledProp: boolean;
	export { openProp as open, disabledProp as disabled };

	const {
		elements: { root, content, trigger },
		states: { open },
		options: { disabled },
	} = createCollapsible({
		defaultOpen: openProp,
		disabled: disabledProp,
	});

	$: $open = openProp;
	$: $disabled = disabledProp;
</script>

<PreviewWrapper>
	<div use:melt={$root} class="mx-auto w-screen max-w-md">
		<div class="flex items-center justify-between">
			<span class="text-sm leading-6 text-white"> @thomasglopes starred 3 repositories </span>
			<button
				use:melt={$trigger}
				class="relative h-6 w-6 place-items-center rounded-full bg-white text-sm text-magnum-700
				shadow-lg hover:opacity-75
				data-[disabled]:cursor-not-allowed data-[disabled]:opacity-75"
			>
				<div class="abs-center">
					{#if $open}
						<X />
					{:else}
						<ChevronsUpDown />
					{/if}
				</div>
			</button>
		</div>

		<div class="my-2 rounded bg-white p-3 shadow-lg">
			<span class="text-base leading-6 text-magnum-800">melt-ui/melt-ui</span>
		</div>

		{#if $open}
			<div use:melt={$content} transition:slide>
				<div class="flex flex-col gap-2">
					<div class="rounded bg-white p-3 shadow-lg">
						<span class="text-base leading-6 text-magnum-800">sveltejs/svelte</span>
					</div>
					<div class="rounded bg-white p-3 shadow-lg">
						<span class="text-base leading-6 text-magnum-800">sveltejs/kit</span>
					</div>
				</div>
			</div>
		{/if}
	</div>
</PreviewWrapper>

<style>
	.abs-center {
		position: absolute;
		top: 50%;
		left: 50%;
		transform: translate(-50%, -50%);
	}
</style><|MERGE_RESOLUTION|>--- conflicted
+++ resolved
@@ -1,14 +1,10 @@
 <script lang="ts">
-<<<<<<< HEAD
-	import { createCollapsible } from '@melt-ui/svelte/builders/collapsible';
-=======
 	import { createCollapsible } from '$lib';
->>>>>>> 790203c0
 	import { PreviewWrapper } from '$docs/components';
 	import { slide } from 'svelte/transition';
 	import { X } from 'lucide-svelte';
 	import { ChevronsUpDown } from 'lucide-svelte';
-	import { melt } from '@melt-ui/svelte';
+	import { melt } from '$lib';
 
 	let openProp: boolean;
 	let disabledProp: boolean;
