import { createLabel, createSeparator } from '$lib/builders/index.js';
import { usePopper } from '$lib/internal/actions/index.js';
import {
	FIRST_LAST_KEYS,
	SELECTION_KEYS,
	addEventListener,
	addHighlight,
	addMeltEventListener,
	back,
	builder,
	createClickOutsideIgnore,
	createElHelpers,
	createTypeaheadSearch,
	derivedVisible,
	disabledAttr,
	effect,
	executeCallbacks,
	forward,
	generateId,
	getFirstOption,
	getNextFocusable,
	getOptions,
	getPortalDestination,
	getPreviousFocusable,
	handleRovingFocus,
	isBrowser,
	isElementDisabled,
	isHTMLElement,
	kbd,
	last,
	next,
	noop,
	omit,
	overridable,
	prev,
	removeHighlight,
	removeScroll,
	sleep,
	styleToString,
	toWritableStores,
	toggle,
} from '$lib/internal/helpers/index.js';
import type { MeltActionReturn } from '$lib/internal/types.js';
import { dequal as deepEqual } from 'dequal';
import { onMount, tick } from 'svelte';
import { derived, get, writable } from 'svelte/store';
import type { SelectEvents } from './events.js';
import type { CreateSelectProps, SelectOption, SelectOptionProps } from './types.js';
import { getElementByMeltId } from '../../internal/helpers/builder';

const defaults = {
	arrowSize: 8,
	required: false,
	disabled: false,
	positioning: {
		placement: 'bottom',
		sameWidth: true,
	},
	preventScroll: true,
	loop: false,
	name: undefined,
	defaultOpen: false,
	forceVisible: false,
	portal: undefined,
	closeOnEscape: true,
	closeOnOutsideClick: true,
} satisfies CreateSelectProps;

type SelectParts =
	| 'menu'
	| 'trigger'
	| 'option'
	| 'group'
	| 'group-label'
	| 'arrow'
	| 'input'
	| 'label';

const { name } = createElHelpers<SelectParts>('select');

export function createSelect<
	Value = unknown,
	Multiple extends boolean = false,
	// eslint-disable-next-line @typescript-eslint/no-explicit-any
	Selected extends Multiple extends true
		? Array<SelectOption<Value>>
		: SelectOption<Value> = Multiple extends true ? Array<SelectOption<Value>> : SelectOption<Value>
>(props?: CreateSelectProps<Value, Multiple, Selected>) {
	const withDefaults = { ...defaults, ...props } satisfies CreateSelectProps<
		Value,
		Multiple,
		Selected
	>;

	const options = toWritableStores({
		...omit(
			withDefaults,
			'selected',
			'defaultSelected',
			'onSelectedChange',
			'onOpenChange',
			'open',
			'defaultOpen'
		),
		multiple: withDefaults.multiple ?? (false as Multiple),
	});

	const {
		positioning,
		arrowSize,
		required,
		disabled,
		loop,
		preventScroll,
		name: nameStore,
		portal,
		forceVisible,
		closeOnEscape,
		closeOnOutsideClick,
		multiple,
	} = options;

	const openWritable = withDefaults.open ?? writable(false);
	const open = overridable(openWritable, withDefaults?.onOpenChange);

	const selectedWritable =
		withDefaults.selected ?? writable<Selected | undefined>(withDefaults.defaultSelected);
	const selected = overridable(selectedWritable, withDefaults?.onSelectedChange);

	const activeTrigger = writable<HTMLElement | null>(null);

	/**
	 * Keeps track of the next/previous focusable element when the menu closes.
	 * This is because we are portaling the menu to the body and we need
	 * to be able to focus the next element in the DOM when the menu closes.
	 *
	 * Without keeping track of this, the focus would be reset to the top of
	 * the page (or the first focusable element in the body).
	 */
	const nextFocusable = writable<HTMLElement | null>(null);
	const prevFocusable = writable<HTMLElement | null>(null);

	/**
	 * Keeps track of if the user is using the keyboard to navigate the menu.
	 * This is used to determine how we handle focus on open behavior differently
	 * than when the user is using the mouse.
	 */
	let isUsingKeyboard = false;

	const ids = {
		menu: generateId(),
		trigger: generateId(),
		label: generateId(),
	};

	const { typed, handleTypeaheadSearch } = createTypeaheadSearch();

	/* ------- */
	/* Helpers */
	/* ------- */
	const isSelected = derived([selected], ([$selected]) => {
		return (value: Value) => {
			if (Array.isArray($selected)) {
				return $selected.map((o) => o.value).includes(value);
			}
			return deepEqual($selected?.value, value);
		};
	});

	function isMouse(e: PointerEvent) {
		return e.pointerType === 'mouse';
	}

	function getSelectedOption(menuElement: HTMLElement) {
		const selectedOption = menuElement.querySelector('[data-selected]');
		return isHTMLElement(selectedOption) ? selectedOption : null;
	}

	function onOptionPointerMove(e: PointerEvent) {
		if (!isMouse(e)) return;
		const currentTarget = e.currentTarget;
		if (!isHTMLElement(currentTarget)) return;
		handleRovingFocus(currentTarget);
	}

	function onOptionLeave() {
		const menuElement = document.getElementById(ids.menu);
		if (!isHTMLElement(menuElement)) return;
		handleRovingFocus(menuElement);
	}

	/**
	 * Keyboard event handler for menu navigation
	 * @param e The keyboard event
	 */
	function handleMenuNavigation(e: KeyboardEvent) {
		e.preventDefault();

		// currently focused menu item
		const currentFocusedItem = document.activeElement;

		// menu element being navigated
		const currentTarget = e.currentTarget;
		if (!isHTMLElement(currentFocusedItem) || !isHTMLElement(currentTarget)) return;

		// menu items of the current menu
		const items = getOptions(currentTarget);
		if (!items.length) return;
		// Disabled items can't be highlighted. Skip them.
		const candidateNodes = items.filter((opt) => !isElementDisabled(opt));
		// Get the index of the currently highlighted item.
		const currentIndex = candidateNodes.indexOf(currentFocusedItem);
		// Find the next menu item to highlight.
		let nextItem: HTMLElement;
		const $loop = get(loop);
		switch (e.key) {
			case kbd.ARROW_DOWN:
				nextItem = next(candidateNodes, currentIndex, $loop);
				break;
			case kbd.PAGE_DOWN:
				nextItem = forward(candidateNodes, currentIndex, 10, $loop);
				break;
			case kbd.ARROW_UP:
				nextItem = prev(candidateNodes, currentIndex, $loop);
				break;
			case kbd.PAGE_UP:
				nextItem = back(candidateNodes, currentIndex, 10, $loop);
				break;
			case kbd.HOME:
				nextItem = candidateNodes[0];
				break;
			case kbd.END:
				nextItem = last(candidateNodes);
				break;
			default:
				return;
		}
		handleRovingFocus(nextItem);
	}

	function handleTabNavigation(e: KeyboardEvent) {
		if (e.shiftKey) {
			const $prevFocusable = get(prevFocusable);
			if ($prevFocusable) {
				e.preventDefault();
				$prevFocusable.focus();
				prevFocusable.set(null);
			}
		} else {
			const $nextFocusable = get(nextFocusable);
			if ($nextFocusable) {
				e.preventDefault();
				$nextFocusable.focus();
				nextFocusable.set(null);
			}
		}
	}

	const isVisible = derivedVisible({ open, forceVisible, activeTrigger });

	const selectedLabel = derived(selected, ($selected) => {
		if (Array.isArray($selected)) {
			return $selected.map((o) => o.label).join(', ');
		}
		return $selected?.label ?? '';
	});

	/* -------- */
	/* Builders */
	/* -------- */
	const menu = builder(name('menu'), {
		stores: [isVisible, portal],
		returned: ([$isVisible, $portal]) => {
			return {
				style: styleToString({
					display: $isVisible ? undefined : 'none',
				}),
				id: ids.menu,
				'aria-labelledby': ids.trigger,
				role: 'listbox',
				'data-portal': $portal ? '' : undefined,
			};
		},
		action: (node: HTMLElement): MeltActionReturn<SelectEvents['menu']> => {
			let unsubPopper = noop;
			let unsubScroll = noop;

			const unsubDerived = effect(
				[isVisible, preventScroll, positioning, portal, closeOnEscape, closeOnOutsideClick],
				([
					$isVisible,
					$preventScroll,
					$positioning,
					$portal,
					$closeOnEscape,
					$closeOnOutsideClick,
				]) => {
					unsubPopper();
					unsubScroll();
					const $activeTrigger = get(activeTrigger);
					if (!($isVisible && $activeTrigger)) return;
					if ($preventScroll) {
						unsubScroll = removeScroll();
					}

					const ignoreHandler = createClickOutsideIgnore(ids.trigger);

					tick().then(() => {
						const popper = usePopper(node, {
							anchorElement: $activeTrigger,
							open,
							options: {
								floating: $positioning,
								clickOutside: $closeOnOutsideClick
									? {
											ignore: ignoreHandler,
									  }
									: null,
								escapeKeydown: $closeOnEscape
									? {
											handler: () => {
												open.set(false);
											},
									  }
									: null,
								portal: getPortalDestination(node, $portal),
							},
						});

						if (popper && popper.destroy) {
							unsubPopper = popper.destroy;
						}
					});
				}
			);

			const unsubEventListeners = executeCallbacks(
				addMeltEventListener(node, 'keydown', (e) => {
					const menuEl = e.currentTarget;
					const target = e.target;

					if (!isHTMLElement(menuEl) || !isHTMLElement(target)) return;

					const isModifierKey = e.ctrlKey || e.altKey || e.metaKey;
					const isCharacterKey = e.key.length === 1;

					if (e.key === kbd.TAB) {
						e.preventDefault();
						open.set(false);
						handleTabNavigation(e);
					}

					if (FIRST_LAST_KEYS.includes(e.key)) {
						e.preventDefault();
						if (menuEl === target) {
							const selectedOption = getSelectedOption(menuEl);
							if (selectedOption) {
								handleRovingFocus(selectedOption);
								return;
							}
						}
						handleMenuNavigation(e);
					}

					if (!isModifierKey && isCharacterKey) {
						handleTypeaheadSearch(e.key, getOptions(node));
					}
				})
			);

			return {
				destroy() {
					unsubDerived();
					unsubPopper();
					unsubScroll();
					unsubEventListeners();
				},
			};
		},
	});

	const trigger = builder(name('trigger'), {
		stores: [open, disabled, required],
		returned: ([$open, $disabled, $required]) => {
			return {
				role: 'combobox',
				type: 'button',
				'aria-autocomplete': 'none',
				'aria-haspopup': 'listbox',
				'aria-controls': ids.menu,
				'aria-expanded': $open,
				'aria-required': $required,
				'data-state': $open ? 'open' : 'closed',
				'data-disabled': disabledAttr($disabled),
				'aria-labelledby': ids.label,
<<<<<<< HEAD
				disabled: disabledAttr($disabled),
=======
				'data-melt-id': ids.trigger,
				disabled: $disabled,
>>>>>>> a2fbaeae
				id: ids.trigger,
				tabindex: 0,
			} as const;
		},
		action: (node: HTMLElement): MeltActionReturn<SelectEvents['trigger']> => {
			const unsub = executeCallbacks(
				addMeltEventListener(node, 'click', (e) => {
					if (get(disabled)) {
						e.preventDefault();
						return;
					}

					const $open = get(open);
					const triggerEl = e.currentTarget;
					if (!isHTMLElement(triggerEl)) return;

					open.update((prev) => {
						const isOpen = !prev;
						if (isOpen) {
							nextFocusable.set(getNextFocusable(triggerEl));
							prevFocusable.set(getPreviousFocusable(triggerEl));
							activeTrigger.set(triggerEl);
						}
						return isOpen;
					});
					if (!$open) e.preventDefault();
				}),

				addMeltEventListener(node, 'keydown', (e) => {
					const triggerEl = e.currentTarget;
					if (!isHTMLElement(triggerEl)) return;

					if (
						SELECTION_KEYS.includes(e.key) ||
						e.key === kbd.ARROW_DOWN ||
						e.key === kbd.ARROW_UP
					) {
						if (e.key === kbd.ARROW_DOWN || e.key === kbd.ARROW_UP) {
							/**
							 * We don't want to scroll the page when the user presses the
							 * down arrow when focused on the trigger, so we prevent that
							 * default behavior.
							 */
							e.preventDefault();
						}
						open.update((prev) => {
							const isOpen = !prev;
							if (isOpen) {
								e.preventDefault();
								nextFocusable.set(getNextFocusable(triggerEl));
								prevFocusable.set(getPreviousFocusable(triggerEl));
								activeTrigger.set(triggerEl);
							}

							return isOpen;
						});

						const menu = document.getElementById(ids.menu);
						if (!menu) return;

						const selectedOption = menu.querySelector('[data-selected]');
						if (isHTMLElement(selectedOption)) {
							handleRovingFocus(selectedOption);
							return;
						}

						const options = getOptions(menu);
						if (!options.length) return;

						handleRovingFocus(options[0]);
					}
				})
			);

			return {
				destroy: unsub,
			};
		},
	});

	// Use our existing label builder to create a label for the select trigger.
	const {
		elements: { root: labelBuilder },
	} = createLabel();

	const { action: labelAction } = get(labelBuilder);

	const label = builder(name('label'), {
		returned: () => {
			return {
				id: ids.label,
				for: ids.trigger,
			};
		},
		action: (node): MeltActionReturn<SelectEvents['label']> => {
			const destroy = executeCallbacks(
				labelAction(node).destroy ?? noop,
				addMeltEventListener(node, 'click', (e) => {
					e.preventDefault();
					const triggerEl = document.getElementById(ids.trigger);
					if (!isHTMLElement(triggerEl)) return;

					triggerEl.focus();
				})
			);

			return {
				destroy,
			};
		},
	});

	const {
		elements: { root: separator },
	} = createSeparator({
		decorative: true,
	});

	const group = builder(name('group'), {
		returned: () => {
			return (groupId: string) => ({
				role: 'group',
				'aria-labelledby': groupId,
			});
		},
	});

	const groupLabel = builder(name('group-label'), {
		returned: () => {
			return (groupId: string) => ({
				id: groupId,
			});
		},
	});

	const arrow = builder(name('arrow'), {
		stores: arrowSize,
		returned: ($arrowSize) => ({
			'data-arrow': true,
			style: styleToString({
				position: 'absolute',
				width: `var(--arrow-size, ${$arrowSize}px)`,
				height: `var(--arrow-size, ${$arrowSize}px)`,
			}),
		}),
	});

	const getOptionProps = (el: HTMLElement): SelectOptionProps<Value> => {
		const value = el.getAttribute('data-value');
		const label = el.getAttribute('data-label');
		const disabled = el.hasAttribute('data-disabled');

		return {
			value: value ? JSON.parse(value) : value,
			label: label ?? el.textContent ?? undefined,
			disabled: disabled ? true : false,
		};
	};

	const setOption = (newOption: SelectOption<Value>) => {
		selected.update(($option) => {
			const $multiple = get(multiple);
			if ($multiple) {
				const optionArr = Array.isArray($option) ? $option : [];
				return toggle(newOption, optionArr) as Selected;
			}
			return newOption as Selected;
		});
	};

	const option = builder(name('option'), {
		stores: selected,
		returned: ($selected) => {
			return (props: SelectOptionProps<Value>) => {
				const isSelected = Array.isArray($selected)
					? $selected.map((o) => o.value).includes(props.value)
					: deepEqual($selected?.value, props?.value);

				return {
					role: 'option',
					'aria-selected': isSelected,
					'data-selected': isSelected ? '' : undefined,
					'data-value': JSON.stringify(props.value),
					'data-label': props.label ?? undefined,
					'data-disabled': disabledAttr(props.disabled),
					tabindex: -1,
				} as const;
			};
		},
		action: (node: HTMLElement): MeltActionReturn<SelectEvents['option']> => {
			const unsub = executeCallbacks(
				addMeltEventListener(node, 'click', (e) => {
					const itemElement = e.currentTarget;
					if (!isHTMLElement(itemElement)) return;

					const props = getOptionProps(node);
					if (props.disabled) {
						e.preventDefault();
						return;
					}
					handleRovingFocus(itemElement);

					setOption(props);
					const $multiple = get(multiple);
					if (!$multiple) open.set(false);
				}),

				addMeltEventListener(node, 'keydown', (e) => {
					const $typed = get(typed);
					const isTypingAhead = $typed.length > 0;
					if (isTypingAhead && e.key === kbd.SPACE) {
						e.preventDefault();
						return;
					}
					if (e.key === kbd.ENTER || e.key === kbd.SPACE) {
						e.preventDefault();
						const props = getOptionProps(node);
						node.setAttribute('data-selected', '');

						setOption(props);
						const $multiple = get(multiple);
						if (!$multiple) open.set(false);
					}
				}),
				addMeltEventListener(node, 'pointermove', (e) => {
					const props = getOptionProps(node);
					if (props.disabled) {
						e.preventDefault();
						return;
					}

					const itemEl = e.currentTarget;
					if (!isHTMLElement(itemEl)) return;

					if (props.disabled) {
						const menuElement = document.getElementById(ids.menu);
						if (!menuElement) return;
						handleRovingFocus(menuElement);
					}

					onOptionPointerMove(e);
				}),
				addMeltEventListener(node, 'pointerleave', (e) => {
					if (!isMouse(e)) return;
					onOptionLeave();
				}),
				addMeltEventListener(node, 'focusin', (e) => {
					const itemEl = e.currentTarget;
					if (!isHTMLElement(itemEl)) return;
					addHighlight(itemEl);
				}),
				addMeltEventListener(node, 'focusout', (e) => {
					const itemEl = e.currentTarget;
					if (!isHTMLElement(itemEl)) return;
					removeHighlight(itemEl);
				})
			);

			return {
				destroy: unsub,
			};
		},
	});

	const input = builder(name('input'), {
		stores: [selected, required, disabled, nameStore],
		returned: ([$value, $required, $disabled, $nameStore]) => {
			return {
				type: 'hidden',
				name: $nameStore,
				value: $value,
				'aria-hidden': true,
				hidden: true,
				tabIndex: -1,
				required: $required,
				disabled: disabledAttr($disabled),
				style: styleToString({
					position: 'absolute',
					opacity: 0,
					'pointer-events': 'none',
					margin: 0,
					transform: 'translateX(-100%)',
				}),
			};
		},
	});

	/* ------------------- */
	/* Lifecycle & Effects */
	/* ------------------- */
	onMount(() => {
		const triggerEl = getElementByMeltId(ids.trigger);
		if (triggerEl) {
			activeTrigger.set(triggerEl);
		}
	});

	let hasOpened = false;
	effect(open, ($open) => {
		if ($open) {
			hasOpened = true;
		}
	});

	effect([open, activeTrigger], function handleFocus([$open, $activeTrigger]) {
		const unsubs: Array<() => void> = [];

		if (!isBrowser) return;
		if ($open && get(preventScroll)) {
			unsubs.push(removeScroll());
		}

		sleep(1).then(() => {
			const menuEl = document.getElementById(ids.menu);
			if (menuEl && $open && isUsingKeyboard) {
				// Focus on selected option or first option
				const selectedOption = getSelectedOption(menuEl);

				if (!selectedOption) {
					const firstOption = getFirstOption(menuEl);
					if (!firstOption) return;
					handleRovingFocus(firstOption);
				} else {
					handleRovingFocus(selectedOption);
				}
			} else if (menuEl && $open) {
				// focus on the menu element
				handleRovingFocus(menuEl);
			} else if ($activeTrigger && hasOpened) {
				// Hacky way to prevent the keydown event from triggering on the trigger
				handleRovingFocus($activeTrigger);
			}
		});

		return () => {
			unsubs.forEach((unsub) => unsub());
		};
	});

	effect([open, activeTrigger], ([$open, $activeTrigger]) => {
		if (!isBrowser) return;

		const handlePointer = () => (isUsingKeyboard = false);
		const handleKeyDown = (e: KeyboardEvent) => {
			isUsingKeyboard = true;
			if (e.key === kbd.ESCAPE && $open) {
				open.set(false);
				if (!$activeTrigger) return;
				handleRovingFocus($activeTrigger);
			}
		};

		return executeCallbacks(
			addEventListener(document, 'keydown', handleKeyDown, { capture: true }),
			addEventListener(document, 'pointerdown', handlePointer, { capture: true, once: true }),
			addEventListener(document, 'pointermove', handlePointer, { capture: true, once: true })
		);
	});

	return {
		elements: {
			menu,
			trigger,
			option,
			input,
			group,
			groupLabel,
			arrow,
			separator,
			label,
		},
		states: {
			open,
			selected,
			selectedLabel,
		},
		helpers: {
			isSelected,
		},
		options,
	};
}<|MERGE_RESOLUTION|>--- conflicted
+++ resolved
@@ -393,12 +393,8 @@
 				'data-state': $open ? 'open' : 'closed',
 				'data-disabled': disabledAttr($disabled),
 				'aria-labelledby': ids.label,
-<<<<<<< HEAD
 				disabled: disabledAttr($disabled),
-=======
-				'data-melt-id': ids.trigger,
-				disabled: $disabled,
->>>>>>> a2fbaeae
+        'data-melt-id': ids.trigger,
 				id: ids.trigger,
 				tabindex: 0,
 			} as const;
