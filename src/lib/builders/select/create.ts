import { usePopper } from '$lib/internal/actions';
import {
	FIRST_LAST_KEYS,
	SELECTION_KEYS,
	addEventListener,
	addHighlight,
	back,
	builder,
	createElHelpers,
	createTypeaheadSearch,
	effect,
	executeCallbacks,
	forward,
	generateId,
	getNextFocusable,
	getPortalParent,
	getPreviousFocusable,
	handleRovingFocus,
	isBrowser,
	isElementDisabled,
	isHTMLElement,
	kbd,
	last,
	next,
	noop,
	omit,
	overridable,
	prev,
	removeHighlight,
	removeScroll,
	styleToString,
	toWritableStores,
	getFirstOption,
	getOptions,
	sleep,
	derivedVisible,
	addMeltEventListener,
} from '$lib/internal/helpers';
import { onMount, tick } from 'svelte';
<<<<<<< HEAD
import { derived, get, writable, readonly } from 'svelte/store';
import { createSeparator } from '$lib/builders';
=======
import { derived, get, writable } from 'svelte/store';
import { createLabel, createSeparator } from '$lib/builders';
>>>>>>> 2cc4237f
import type { CreateSelectProps, SelectOptionProps } from './types';
import { usePortal } from '$lib/internal/actions';
import type { MeltActionReturn } from '$lib/internal/types';

const defaults = {
	arrowSize: 8,
	required: false,
	disabled: false,
	positioning: {
		placement: 'bottom',
		sameWidth: true,
	},
	preventScroll: true,
	loop: false,
	name: undefined,
	defaultOpen: false,
	forceVisible: false,
	portal: 'body',
	closeOnEscape: true,
	closeOnOutsideClick: true,
} satisfies CreateSelectProps;

type SelectParts =
	| 'menu'
	| 'trigger'
	| 'option'
	| 'group'
	| 'group-label'
	| 'arrow'
	| 'input'
	| 'label';

const { name } = createElHelpers<SelectParts>('select');

export function createSelect(props?: CreateSelectProps) {
	const withDefaults = { ...defaults, ...props } satisfies CreateSelectProps;

	const options = toWritableStores(omit(withDefaults, 'value', 'defaultValueLabel'));

	const {
		positioning,
		arrowSize,
		required,
		disabled,
		loop,
		preventScroll,
		name: nameStore,
		portal,
		forceVisible,
		closeOnEscape,
		closeOnOutsideClick,
	} = options;

	let mounted = false;

	const openWritable = withDefaults.open ?? writable(true);
	const open = overridable(openWritable, withDefaults?.onOpenChange);
	// Open so we can register the optionsList items before mounted = true
	open.set(true);

	const valueWritable = withDefaults.value ?? writable<unknown>(withDefaults.defaultValue);
	const value = overridable(valueWritable, withDefaults?.onValueChange);

	const valueLabel = writable<string | number | null>(withDefaults.defaultValueLabel ?? null);
	const activeTrigger = writable<HTMLElement | null>(null);

	/**
	 * Keeps track of the next/previous focusable element when the menu closes.
	 * This is because we are portaling the menu to the body and we need
	 * to be able to focus the next element in the DOM when the menu closes.
	 *
	 * Without keeping track of this, the focus would be reset to the top of
	 * the page (or the first focusable element in the body).
	 */
	const nextFocusable = writable<HTMLElement | null>(null);
	const prevFocusable = writable<HTMLElement | null>(null);

	/**
	 * Keeps track of if the user is using the keyboard to navigate the menu.
	 * This is used to determine how we handle focus on open behavior differently
	 * than when the user is using the mouse.
	 */
	const isUsingKeyboard = writable(false);

	const ids = {
		menu: generateId(),
		trigger: generateId(),
		label: generateId(),
	};

	onMount(() => {
		// Run after all initial effects
		tick().then(() => {
			mounted = true;
		});

		open.set(withDefaults.defaultOpen);

		if (!isBrowser) return;
		const menuEl = document.getElementById(ids.menu);

		if (!menuEl) return;

		const triggerEl = document.getElementById(ids.trigger);

		if (!triggerEl) return;
		activeTrigger.set(triggerEl);

		const selectedEl = menuEl.querySelector('[data-selected]');
		if (!isHTMLElement(selectedEl)) return;

		const dataLabel = selectedEl.getAttribute('data-label');
		valueLabel.set(dataLabel ?? selectedEl.textContent ?? null);
	});

	const isVisible = derivedVisible({ open, forceVisible, activeTrigger });

	const menu = builder(name('menu'), {
		stores: [isVisible, portal],
		returned: ([$isVisible, $portal]) => {
			return {
				hidden: $isVisible ? undefined : true,
				style: styleToString({
					display: $isVisible ? undefined : 'none',
				}),
				id: ids.menu,
				'aria-labelledby': ids.trigger,
				role: 'listbox',
				'data-portal': $portal ? '' : undefined,
			};
		},
		action: (node: HTMLElement): MeltActionReturn<'keydown'> => {
			/**
			 * We need to get the parent portal before the menu is opened,
			 * otherwise the parent will have been moved to the body, and
			 * will no longer be an ancestor of this node.
			 */
			const portalParent = getPortalParent(node);
			let unsubPopper = noop;
			let unsubScroll = noop;

			const unsubDerived = effect(
				[isVisible, preventScroll, positioning, portal, closeOnEscape, closeOnOutsideClick],
				([
					$isVisible,
					$preventScroll,
					$positioning,
					$portal,
					$closeOnEscape,
					$closeOnOutsideClick,
				]) => {
					unsubPopper();
					unsubScroll();
					const $activeTrigger = get(activeTrigger);
					if (!($isVisible && $activeTrigger)) return;
					if ($preventScroll) {
						unsubScroll = removeScroll();
					}

					tick().then(() => {
						const popper = usePopper(node, {
							anchorElement: $activeTrigger,
							open,
							options: {
								floating: $positioning,
								clickOutside: $closeOnOutsideClick ? undefined : null,
								escapeKeydown: $closeOnEscape
									? {
											handler: () => {
												open.set(false);
											},
									  }
									: null,
								portal: $portal ? (portalParent === $portal ? portalParent : $portal) : null,
							},
						});

						if (popper && popper.destroy) {
							unsubPopper = popper.destroy;
						}
					});
				}
			);

			const unsubEventListeners = executeCallbacks(
				addMeltEventListener(node, 'keydown', (e) => {
					const menuEl = e.currentTarget;
					const target = e.target;
					if (!isHTMLElement(menuEl) || !isHTMLElement(target)) return;

					const isModifierKey = e.ctrlKey || e.altKey || e.metaKey;
					const isCharacterKey = e.key.length === 1;

					if (e.key === kbd.TAB) {
						e.preventDefault();
						open.set(false);
						handleTabNavigation(e);
					}

					if (FIRST_LAST_KEYS.includes(e.key)) {
						e.preventDefault();
						if (menuEl === target) {
							const selectedOption = getSelectedOption(menuEl);
							if (selectedOption) {
								handleRovingFocus(selectedOption);
								return;
							}
						}
						handleMenuNavigation(e);
					}

					if (!isModifierKey && isCharacterKey) {
						handleTypeaheadSearch(e.key, getOptions(node));
					}
				})
			);

			const unsubPortal = usePortal(node, 'body')?.destroy;

			return {
				destroy() {
					unsubDerived();
					unsubPopper();
					unsubPortal?.();
					unsubScroll();
					unsubEventListeners();
				},
			};
		},
	});

	type TriggerEvents = 'click' | 'keydown';

	const trigger = builder(name('trigger'), {
		stores: [open, disabled, required],
		returned: ([$open, $disabled, $required]) => {
			return {
				role: 'combobox',
				'aria-autocomplete': 'none',
				'aria-haspopup': 'listbox',
				'aria-controls': ids.menu,
				'aria-expanded': $open,
				'aria-required': $required,
				'data-state': $open ? 'open' : 'closed',
				'data-disabled': $disabled ? true : undefined,
				'aria-labelledby': ids.label,
				disabled: $disabled,
				id: ids.trigger,
				tabindex: 0,
			} as const;
		},
		action: (node: HTMLElement): MeltActionReturn<TriggerEvents> => {
			const unsub = executeCallbacks(
				addMeltEventListener(node, 'click', (e) => {
					if (get(disabled)) {
						e.preventDefault();
						return;
					}

					const $open = get(open);
					const triggerEl = e.currentTarget;
					if (!isHTMLElement(triggerEl)) return;

					open.update((prev) => {
						const isOpen = !prev;
						if (isOpen) {
							nextFocusable.set(getNextFocusable(triggerEl));
							prevFocusable.set(getPreviousFocusable(triggerEl));
							activeTrigger.set(triggerEl);
						}
						return isOpen;
					});
					if (!$open) e.preventDefault();
				}),

				addMeltEventListener(node, 'keydown', (e) => {
					const triggerEl = e.currentTarget;
					if (!isHTMLElement(triggerEl)) return;

					if (
						SELECTION_KEYS.includes(e.key) ||
						e.key === kbd.ARROW_DOWN ||
						e.key === kbd.ARROW_UP
					) {
						if (e.key === kbd.ARROW_DOWN || e.key === kbd.ARROW_UP) {
							/**
							 * We don't want to scroll the page when the user presses the
							 * down arrow when focused on the trigger, so we prevent that
							 * default behavior.
							 */
							e.preventDefault();
						}
						open.update((prev) => {
							const isOpen = !prev;
							if (isOpen) {
								e.preventDefault();
								nextFocusable.set(getNextFocusable(triggerEl));
								prevFocusable.set(getPreviousFocusable(triggerEl));
								activeTrigger.set(triggerEl);
							}

							return isOpen;
						});

						const menu = document.getElementById(ids.menu);
						if (!menu) return;

						const selectedOption = menu.querySelector('[data-selected]');
						if (isHTMLElement(selectedOption)) {
							handleRovingFocus(selectedOption);
							return;
						}

						const options = getOptions(menu);
						if (!options.length) return;

						handleRovingFocus(options[0]);
					}
				})
			);

			return {
				destroy: unsub,
			};
		},
	});

	// Use our existing label builder to create a label for the select trigger.
	const {
		elements: { root: labelBuilder },
	} = createLabel();

	const { action: labelAction } = get(labelBuilder);

	const label = builder(name('label'), {
		returned: () => {
			return {
				id: ids.label,
				for: ids.trigger,
			};
		},
		action: (node): MeltActionReturn<'click'> => {
			const destroy = executeCallbacks(
				labelAction(node).destroy ?? noop,
				addMeltEventListener(node, 'click', (e) => {
					e.preventDefault();
					const triggerEl = document.getElementById(ids.trigger);
					if (!isHTMLElement(triggerEl)) return;

					triggerEl.focus();
				})
			);

			return {
				destroy,
			};
		},
	});

	const {
		elements: { root: separator },
	} = createSeparator({
		decorative: true,
	});

	const group = builder(name('group'), {
		returned: () => {
			return (groupId: string) => ({
				role: 'group',
				'aria-labelledby': groupId,
			});
		},
	});

	const groupLabel = builder(name('group-label'), {
		returned: () => {
			return (groupId: string) => ({
				id: groupId,
			});
		},
	});

	const arrow = builder(name('arrow'), {
		stores: arrowSize,
		returned: ($arrowSize) => ({
			'data-arrow': true,
			style: styleToString({
				position: 'absolute',
				width: `var(--arrow-size, ${$arrowSize}px)`,
				height: `var(--arrow-size, ${$arrowSize}px)`,
			}),
		}),
	});

	type OptionProps = {
		value: unknown;
		label: string | null;
		disabled: boolean;
	};

	const getOptionProps = (el: HTMLElement) => {
		const value = el.getAttribute('data-value');
		const label = el.getAttribute('data-label');
		const disabled = el.hasAttribute('data-disabled');

		return {
			value,
			label: label ?? el.textContent ?? null,
			disabled: disabled ? true : false,
		};
	};

	const optionsList: OptionProps[] = [];

	type OptionEvents = 'click' | 'keydown' | 'pointermove' | 'pointerleave' | 'focusin' | 'focusout';

	const option = builder(name('option'), {
		stores: value,
		returned: ($value) => {
			return (props: SelectOptionProps) => {
				const optProps: OptionProps = {
					value: props.value,
					label: props.label ?? null,
					disabled: props.disabled ?? false,
				};
				optionsList.push(optProps);
				return {
					role: 'option',
					'aria-selected': $value === props?.value,
					'data-selected': $value === props?.value ? '' : undefined,
					'data-value': props.value,
					'data-label': props.label ?? undefined,
					'data-disabled': props.disabled ? '' : undefined,
					tabindex: -1,
				} as const;
			};
		},
		action: (node: HTMLElement): MeltActionReturn<OptionEvents> => {
			const unsub = executeCallbacks(
				addMeltEventListener(node, 'click', (e) => {
					const itemElement = e.currentTarget;
					if (!isHTMLElement(itemElement)) return;

					const props = getOptionProps(node);
					if (props.disabled) {
						e.preventDefault();
						return;
					}
					handleRovingFocus(itemElement);

					value.set(props.value);
					open.set(false);
				}),

				addMeltEventListener(node, 'keydown', (e) => {
					const $typed = get(typed);
					const isTypingAhead = $typed.length > 0;
					if (isTypingAhead && e.key === kbd.SPACE) {
						e.preventDefault();
						return;
					}
					if (e.key === kbd.ENTER || e.key === kbd.SPACE) {
						e.preventDefault();
						const props = getOptionProps(node);
						node.setAttribute('data-selected', '');
						value.set(props.value);
						open.set(false);
					}
				}),
				addMeltEventListener(node, 'pointermove', (e) => {
					const props = getOptionProps(node);
					if (props.disabled) {
						e.preventDefault();
						return;
					}

					const itemEl = e.currentTarget;
					if (!isHTMLElement(itemEl)) return;

					if (props.disabled) {
						const menuElement = document.getElementById(ids.menu);
						if (!menuElement) return;
						handleRovingFocus(menuElement);
					}

					onOptionPointerMove(e);
				}),
				addMeltEventListener(node, 'pointerleave', (e) => {
					if (!isMouse(e)) return;
					onOptionLeave();
				}),
				addMeltEventListener(node, 'focusin', (e) => {
					const itemEl = e.currentTarget;
					if (!isHTMLElement(itemEl)) return;
					addHighlight(itemEl);
				}),
				addMeltEventListener(node, 'focusout', (e) => {
					const itemEl = e.currentTarget;
					if (!isHTMLElement(itemEl)) return;
					removeHighlight(itemEl);
				})
			);

			return {
				destroy: unsub,
			};
		},
	});

	effect(value, ($value) => {
		if (!isBrowser) return;
		const newLabel = optionsList.find((opt) => opt.value === $value)?.label;

		valueLabel.set(newLabel ?? null);
	});

	const { typed, handleTypeaheadSearch } = createTypeaheadSearch();

	effect([open, activeTrigger], ([$open, $activeTrigger]) => {
		const unsubs: Array<() => void> = [];

		if (!isBrowser) return;
		if ($open && get(preventScroll)) {
			unsubs.push(removeScroll());
		}

		const constantMounted = mounted;
		sleep(1).then(() => {
			const menuEl = document.getElementById(ids.menu);
			if (menuEl && $open && get(isUsingKeyboard)) {
				// Focus on selected option or first option
				const selectedOption = getSelectedOption(menuEl);

				if (!selectedOption) {
					const firstOption = getFirstOption(menuEl);
					if (!firstOption) return;
					handleRovingFocus(firstOption);
				} else {
					handleRovingFocus(selectedOption);
				}
			} else if (menuEl && $open) {
				// focus on the menu element
				handleRovingFocus(menuEl);
			} else if ($activeTrigger && constantMounted) {
				// Hacky way to prevent the keydown event from triggering on the trigger
				handleRovingFocus($activeTrigger);
			}
		});

		return () => {
			unsubs.forEach((unsub) => unsub());
		};
	});

	const isSelected = derived([value], ([$value]) => {
		return (value: unknown) => {
			return $value === value;
		};
	});

	onMount(() => {
		const unsubs: Array<() => void> = [];
		const handlePointer = () => isUsingKeyboard.set(false);
		const handleKeyDown = () => {
			isUsingKeyboard.set(true);
			unsubs.push(
				executeCallbacks(
					addEventListener(document, 'pointerdown', handlePointer, { capture: true, once: true }),
					addEventListener(document, 'pointermove', handlePointer, { capture: true, once: true })
				)
			);
		};

		const keydownListener = (e: KeyboardEvent) => {
			if (e.key === kbd.ESCAPE) {
				open.set(false);
				const $activeTrigger = get(activeTrigger);
				if (!$activeTrigger) return;
				handleRovingFocus($activeTrigger);
			}
		};

		unsubs.push(
			executeCallbacks(
				addEventListener(document, 'keydown', handleKeyDown, { capture: true }),
				addEventListener(document, 'keydown', keydownListener)
			)
		);

		return () => {
			unsubs.forEach((unsub) => unsub());
		};
	});

	const input = builder(name('input'), {
		stores: [value, required, disabled, nameStore],
		returned: ([$value, $required, $disabled, $nameStore]) => {
			return {
				type: 'hidden',
				name: $nameStore,
				value: $value,
				'aria-hidden': true,
				hidden: true,
				tabIndex: -1,
				required: $required,
				disabled: $disabled,
				style: styleToString({
					position: 'absolute',
					opacity: 0,
					'pointer-events': 'none',
					margin: 0,
					transform: 'translateX(-100%)',
				}),
			};
		},
	});

	function isMouse(e: PointerEvent) {
		return e.pointerType === 'mouse';
	}

	function getSelectedOption(menuElement: HTMLElement) {
		const selectedOption = menuElement.querySelector('[data-selected]');
		return isHTMLElement(selectedOption) ? selectedOption : null;
	}

	function onOptionPointerMove(e: PointerEvent) {
		if (!isMouse(e)) return;
		const currentTarget = e.currentTarget;
		if (!isHTMLElement(currentTarget)) return;
		handleRovingFocus(currentTarget);
	}

	function onOptionLeave() {
		const menuElement = document.getElementById(ids.menu);
		if (!isHTMLElement(menuElement)) return;
		handleRovingFocus(menuElement);
	}

	/**
	 * Keyboard event handler for menu navigation
	 * @param e The keyboard event
	 */
	function handleMenuNavigation(e: KeyboardEvent) {
		e.preventDefault();

		// currently focused menu item
		const currentFocusedItem = document.activeElement;

		// menu element being navigated
		const currentTarget = e.currentTarget;
		if (!isHTMLElement(currentFocusedItem) || !isHTMLElement(currentTarget)) return;

		// menu items of the current menu
		const items = getOptions(currentTarget);
		if (!items.length) return;
		// Disabled items can't be highlighted. Skip them.
		const candidateNodes = items.filter((opt) => !isElementDisabled(opt));
		// Get the index of the currently highlighted item.
		const currentIndex = candidateNodes.indexOf(currentFocusedItem);
		// Find the next menu item to highlight.
		let nextItem: HTMLElement;
		const $loop = get(loop);
		switch (e.key) {
			case kbd.ARROW_DOWN:
				nextItem = next(candidateNodes, currentIndex, $loop);
				break;
			case kbd.PAGE_DOWN:
				nextItem = forward(candidateNodes, currentIndex, 10, $loop);
				break;
			case kbd.ARROW_UP:
				nextItem = prev(candidateNodes, currentIndex, $loop);
				break;
			case kbd.PAGE_UP:
				nextItem = back(candidateNodes, currentIndex, 10, $loop);
				break;
			case kbd.HOME:
				nextItem = candidateNodes[0];
				break;
			case kbd.END:
				nextItem = last(candidateNodes);
				break;
			default:
				return;
		}
		handleRovingFocus(nextItem);
	}

	function handleTabNavigation(e: KeyboardEvent) {
		if (e.shiftKey) {
			const $prevFocusable = get(prevFocusable);
			if ($prevFocusable) {
				e.preventDefault();
				$prevFocusable.focus();
				prevFocusable.set(null);
			}
		} else {
			const $nextFocusable = get(nextFocusable);
			if ($nextFocusable) {
				e.preventDefault();
				$nextFocusable.focus();
				nextFocusable.set(null);
			}
		}
	}

	return {
		elements: {
			menu,
			trigger,
			option,
			input,
			group,
			groupLabel,
			arrow,
			separator,
			label,
		},
		states: {
			open: readonly(open),
			value: readonly(value),
			valueLabel: readonly(valueLabel),
		},
		helpers: {
			isSelected,
		},
		options,
	};
}<|MERGE_RESOLUTION|>--- conflicted
+++ resolved
@@ -37,13 +37,8 @@
 	addMeltEventListener,
 } from '$lib/internal/helpers';
 import { onMount, tick } from 'svelte';
-<<<<<<< HEAD
 import { derived, get, writable, readonly } from 'svelte/store';
-import { createSeparator } from '$lib/builders';
-=======
-import { derived, get, writable } from 'svelte/store';
 import { createLabel, createSeparator } from '$lib/builders';
->>>>>>> 2cc4237f
 import type { CreateSelectProps, SelectOptionProps } from './types';
 import { usePortal } from '$lib/internal/actions';
 import type { MeltActionReturn } from '$lib/internal/types';
