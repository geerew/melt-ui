--- conflicted
+++ resolved
@@ -55,18 +55,6 @@
 	const keydown = (e: KeyboardEvent) => {
 		const thisEl = e.target;
 		if (!isHTMLElement(thisEl)) return;
-<<<<<<< HEAD
-		const rootEl = thisEl.closest<HTMLElement>('[data-scope="pagination"]');
-		if (!rootEl) return;
-		const triggers = Array.from(rootEl.querySelectorAll<HTMLElement>(selector('page')));
-		const prevButton = rootEl.querySelector<HTMLElement>(selector('prev'));
-		const nextButton = rootEl.querySelector<HTMLElement>(selector('next'));
-
-		const elements = [...triggers];
-		if (prevButton) elements.unshift(prevButton);
-		if (nextButton) elements.push(nextButton);
-		const index = Array.from(elements).indexOf(thisEl);
-=======
 
 		const rootEl = thisEl.closest('[data-scope="pagination"]');
 		if (!isHTMLElement(rootEl)) return;
@@ -84,7 +72,6 @@
 			triggers.push(nextButton);
 		}
 		const index = triggers.indexOf(thisEl);
->>>>>>> dedfbccc
 
 		if (e.key === kbd.ARROW_LEFT && index !== 0) {
 			e.preventDefault();
