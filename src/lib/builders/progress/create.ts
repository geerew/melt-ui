--- conflicted
+++ resolved
@@ -1,5 +1,3 @@
-import type { Defaults } from '$lib/internal/types';
-<<<<<<< HEAD
 import {
 	builder,
 	createElHelpers,
@@ -7,11 +5,8 @@
 	overridable,
 	toWritableStores,
 } from '$lib/internal/helpers';
-import { writable, readonly } from 'svelte/store';
-=======
-import { builder, createElHelpers } from '$lib/internal/helpers';
-import { writable } from 'svelte/store';
->>>>>>> 790203c0
+import type { Defaults } from '$lib/internal/types';
+import { readonly, writable } from 'svelte/store';
 import type { CreateProgressProps } from './types';
 
 const defaults = {
