import { createFocusTrap, useEscapeKeydown, usePortal } from '$lib/internal/actions';
import {
	addEventListener,
	builder,
	createElHelpers,
	effect,
	generateId,
	getPortalParent,
	isBrowser,
	isHTMLElement,
	isLeftClick,
	last,
	noop,
	overridable,
	sleep,
	styleToString,
	toWritableStores,
<<<<<<< HEAD
	type MeltEventHandler,
	addMeltEventListener,
=======
	removeScroll,
	derivedVisible,
>>>>>>> 34fb97c8
} from '$lib/internal/helpers';
import type { Defaults } from '$lib/internal/types';
import { get, writable } from 'svelte/store';
import type { CreateDialogProps } from './types';
<<<<<<< HEAD
import type { ActionReturn } from 'svelte/action';
=======
import { onMount, tick } from 'svelte';
>>>>>>> 34fb97c8

type DialogParts = 'trigger' | 'overlay' | 'content' | 'title' | 'description' | 'close';
const { name } = createElHelpers<DialogParts>('dialog');

const defaults = {
	preventScroll: true,
	closeOnEscape: true,
	closeOnOutsideClick: true,
	role: 'dialog',
	defaultOpen: false,
	portal: 'body',
	forceVisible: false,
} satisfies Defaults<CreateDialogProps>;

const openDialogIds = writable<string[]>([]);

export function createDialog(props?: CreateDialogProps) {
	const withDefaults = { ...defaults, ...props } satisfies CreateDialogProps;

	const options = toWritableStores(withDefaults);
	const { preventScroll, closeOnEscape, closeOnOutsideClick, role, portal, forceVisible } = options;

	const activeTrigger = writable<HTMLElement | null>(null);

	const ids = {
		content: generateId(),
		title: generateId(),
		description: generateId(),
		trigger: generateId(),
	};

	const openWritable = withDefaults.open ?? writable(withDefaults.defaultOpen);
	const open = overridable(openWritable, withDefaults?.onOpenChange);
	const isVisible = derivedVisible({ open, forceVisible, activeTrigger });

	function handleClose() {
		open.set(false);
		const triggerEl = document.getElementById(ids.trigger);
		if (triggerEl) {
			tick().then(() => {
				triggerEl.focus();
			});
		}
	}

	onMount(() => {
		activeTrigger.set(document.getElementById(ids.trigger));
	});

	effect([open], ([$open]) => {
		// Prevent double clicks from closing multiple dialogs
		sleep(100).then(() => {
			if ($open) {
				openDialogIds.update((prev) => {
					prev.push(ids.content);
					return prev;
				});
			} else {
				openDialogIds.update((prev) => prev.filter((id) => id !== ids.content));
			}
		});
	});

	type TriggerEvents = {
		'on:m-click'?: MeltEventHandler<MouseEvent>;
	};
	const trigger = builder(name('trigger'), {
		stores: open,
		returned: ($open) => {
			return {
				id: ids.trigger,
				'aria-haspopup': 'dialog',
				'aria-expanded': $open,
				'aria-controls': ids.content,
				type: 'button',
			} as const;
		},
		action: (node: HTMLElement): ActionReturn<unknown, TriggerEvents> => {
			const unsub = addMeltEventListener(node, 'click', (e) => {
				const el = e.currentTarget;
				if (!isHTMLElement(el)) return;
				open.set(true);
				activeTrigger.set(node);
			});

			return {
				destroy: unsub,
			};
		},
	});

	const overlay = builder(name('overlay'), {
		stores: [isVisible],
		returned: ([$isVisible]) => {
			return {
				hidden: $isVisible ? undefined : true,
				tabindex: -1,
				style: styleToString({
					display: $isVisible ? undefined : 'none',
				}),
				'aria-hidden': true,
				'data-state': $isVisible ? 'open' : 'closed',
			} as const;
		},
		action: (node: HTMLElement) => {
			let unsubPortal = noop;
			let unsubEscapeKeydown = noop;

			const portal = usePortal(node);
			if (portal && portal.destroy) {
				unsubPortal = portal.destroy;
			}
			if (get(closeOnEscape)) {
				const escapeKeydown = useEscapeKeydown(node, {
					handler: () => {
						handleClose();
					},
				});
				if (escapeKeydown && escapeKeydown.destroy) {
					unsubEscapeKeydown = escapeKeydown.destroy;
				}
			}

			return {
				destroy() {
					unsubPortal();
					unsubEscapeKeydown();
				},
			};
		},
	});

	const content = builder(name('content'), {
		stores: [isVisible, portal],
		returned: ([$isVisible, $portal]) => {
			return {
				id: ids.content,
				role: get(role),
				'aria-describedby': ids.description,
				'aria-labelledby': ids.title,
				'data-state': $isVisible ? 'open' : 'closed',
				tabindex: -1,
				hidden: $isVisible ? undefined : true,
				style: styleToString({
					display: $isVisible ? undefined : 'none',
				}),
				'data-portal': $portal ? '' : undefined,
			};
		},

		action: (node: HTMLElement) => {
			const portalParent = getPortalParent(node);
			let activate = noop;
			let deactivate = noop;

			const unsubFocusTrap = effect([closeOnOutsideClick], ([$closeOnOutsideClick]) => {
				const focusTrap = createFocusTrap({
					immediate: false,
					escapeDeactivates: false,
					allowOutsideClick: (e) => {
						e.preventDefault();
						e.stopImmediatePropagation();

						if (e instanceof MouseEvent && !isLeftClick(e)) {
							return false;
						}

						const $openDialogIds = get(openDialogIds);
						const isLast = last($openDialogIds) === ids.content;

						if ($closeOnOutsideClick && isLast) {
							handleClose();
						}

						return false;
					},
					returnFocusOnDeactivate: false,
					fallbackFocus: node,
				});
				activate = focusTrap.activate;
				deactivate = focusTrap.deactivate;
				const ac = focusTrap.useFocusTrap(node);
				if (ac && ac.destroy) {
					return ac.destroy;
				} else {
					return focusTrap.deactivate;
				}
			});

			const unsubPortal = effect([portal], ([$portal]) => {
				if (!$portal) return noop;
				const portalAction = usePortal(node, portalParent === $portal ? portalParent : $portal);
				if (portalAction && portalAction.destroy) {
					return portalAction.destroy;
				} else {
					return noop;
				}
			});

			const unsubEscapeKeydown = effect([closeOnEscape], ([$closeOnEscape]) => {
				if (!$closeOnEscape) return noop;

				const escapeKeydown = useEscapeKeydown(node, {
					handler: () => {
						handleClose();
					},
				});
				if (escapeKeydown && escapeKeydown.destroy) {
					return escapeKeydown.destroy;
				}
				return noop;
			});

			effect([isVisible], ([$isVisible]) => {
				tick().then(() => {
					if (!$isVisible) {
						deactivate();
					} else {
						activate();
					}
				});
			});

			return {
				destroy() {
					unsubPortal();
					unsubEscapeKeydown();
					unsubFocusTrap();
				},
			};
		},
	});

	const title = builder(name('title'), {
		returned: () => ({
			id: ids.title,
		}),
	});

	const description = builder(name('description'), {
		returned: () => ({
			id: ids.description,
		}),
	});

	type CloseEvents = {
		'on:m-click': MeltEventHandler<MouseEvent>;
	};

	const close = builder(name('close'), {
		returned: () =>
			({
				type: 'button',
			} as const),
<<<<<<< HEAD
		action: (node: HTMLElement): ActionReturn<unknown, CloseEvents> => {
			const unsub = addMeltEventListener(node, 'click', () => {
				open.set(false);
=======
		action: (node: HTMLElement) => {
			const unsub = addEventListener(node, 'click', () => {
				handleClose();
>>>>>>> 34fb97c8
			});

			return {
				destroy: unsub,
			};
		},
	});

	effect([open, preventScroll], ([$open, $preventScroll]) => {
		if (!isBrowser) return;
		const unsubs: Array<() => void> = [];

		if ($preventScroll && $open) unsubs.push(removeScroll());

		return () => {
			unsubs.forEach((unsub) => unsub());
		};
	});

	return {
		elements: {
			content,
			trigger,
			title,
			description,
			overlay,
			close,
		},
		states: {
			open,
		},
		options,
	};
}<|MERGE_RESOLUTION|>--- conflicted
+++ resolved
@@ -1,6 +1,5 @@
 import { createFocusTrap, useEscapeKeydown, usePortal } from '$lib/internal/actions';
 import {
-	addEventListener,
 	builder,
 	createElHelpers,
 	effect,
@@ -15,22 +14,16 @@
 	sleep,
 	styleToString,
 	toWritableStores,
-<<<<<<< HEAD
 	type MeltEventHandler,
 	addMeltEventListener,
-=======
 	removeScroll,
 	derivedVisible,
->>>>>>> 34fb97c8
 } from '$lib/internal/helpers';
 import type { Defaults } from '$lib/internal/types';
 import { get, writable } from 'svelte/store';
 import type { CreateDialogProps } from './types';
-<<<<<<< HEAD
 import type { ActionReturn } from 'svelte/action';
-=======
 import { onMount, tick } from 'svelte';
->>>>>>> 34fb97c8
 
 type DialogParts = 'trigger' | 'overlay' | 'content' | 'title' | 'description' | 'close';
 const { name } = createElHelpers<DialogParts>('dialog');
@@ -285,15 +278,9 @@
 			({
 				type: 'button',
 			} as const),
-<<<<<<< HEAD
 		action: (node: HTMLElement): ActionReturn<unknown, CloseEvents> => {
 			const unsub = addMeltEventListener(node, 'click', () => {
-				open.set(false);
-=======
-		action: (node: HTMLElement) => {
-			const unsub = addEventListener(node, 'click', () => {
 				handleClose();
->>>>>>> 34fb97c8
 			});
 
 			return {
