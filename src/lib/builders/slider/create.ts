import {
	addEventListener,
	builder,
	createElHelpers,
	effect,
	generateId,
	getElementByMeltId,
	isBrowser,
	isHTMLElement,
	kbd,
	omit,
	styleToString,
	toWritableStores,
} from '$lib/internal/helpers';
import { derived, get, writable } from 'svelte/store';
import type { CreateSliderProps } from './types';

const defaults = {
	value: [],
	min: 0,
	max: 100,
	step: 1,
	orientation: 'horizontal',
	disabled: false,
} satisfies CreateSliderProps;

const { name } = createElHelpers('slider');

export const createSlider = (props?: CreateSliderProps) => {
	const withDefaults = { ...defaults, ...props } satisfies CreateSliderProps;

	const options = toWritableStores(omit(withDefaults, 'value'));
	const { min, max, step, orientation, disabled } = options;

	const value = writable(withDefaults.value);

	const isActive = writable(false);
	const currentThumbIndex = writable<number>(0);
	const activeThumb = writable<{ thumb: HTMLElement; index: number } | null>(null);

	const ids = {
		root: generateId(),
	};

	const root = builder(name(), {
		stores: [disabled, orientation],
		returned: ([$disabled, $orientation]) => {
			return {
				disabled: $disabled,
				'data-orientation': $orientation,
				style: $disabled ? undefined : 'touch-action: none;',
				'data-melt-id': ids.root,
			};
		},
	});

	const position = derived([min, max], ([$min, $max]) => {
		return (val: number) => {
			const pos = ((val - $min) / ($max - $min)) * 100;

			return Math.abs(pos);
		};
	});

	const range = builder(name('range'), {
		stores: [value, orientation, position],
		returned: ([$value, $orientation, $position]) => {
			const minimum = $value.length > 1 ? $position(Math.min(...$value) ?? 0) : 0;
			const maximum = 100 - $position(Math.max(...$value) ?? 0);

			const orientationStyles =
				$orientation === 'horizontal'
					? { left: `${minimum}%`, right: `${maximum}%` }
					: { top: `${maximum}%`, bottom: `${minimum}%` };

			return {
				style: styleToString({
					position: 'absolute',
					...orientationStyles,
				}),
			};
		},
	});

	const updatePosition = (val: number, index: number) => {
		value.update((prev) => {
			if (!prev) return [val];

			const isFirst = index === 0;
			const isLast = index === prev.length - 1;

			if (!isLast && val > prev[index + 1]) {
				prev[index] = prev[index + 1];
			} else if (!isFirst && val < prev[index - 1]) {
				prev[index] = prev[index - 1];
			} else {
				prev[index] = val;
			}

			return prev.map(Math.abs);
		});
	};

	const getAllThumbs = () => {
		const root = getElementByMeltId(ids.root);
		if (!root) return null;

		return Array.from(root.querySelectorAll('[data-melt-part="thumb"]')).filter(
			(thumb): thumb is HTMLElement => isHTMLElement(thumb)
		);
	};

	const thumb = builder(name('thumb'), {
		stores: [value, position, min, max, disabled, orientation],
		returned: ([$value, $position, $min, $max, $disabled, $orientation]) => {
			let index = -1;

			return () => {
				index++;

				const currentThumb = get(currentThumbIndex);

				if (currentThumb < $value.length) {
					currentThumbIndex.update((prev) => prev + 1);
				}

				const thumbPosition = `${$position($value[index])}%`;
				return {
					role: 'slider',
					'aria-label': 'Volume',
					'aria-valuemin': $min,
					'aria-valuemax': $max,
					'aria-valuenow': $value[index],
					'data-melt-part': 'thumb',
					style: styleToString({
						position: 'absolute',
						...($orientation === 'horizontal'
							? { left: thumbPosition, translate: '-50% 0' }
							: { bottom: thumbPosition, translate: '0 50%' }),
					}),
					tabindex: $disabled ? -1 : 0,
				} as const;
			};
		},
		action: (node: HTMLElement) => {
			const unsub = addEventListener(node, 'keydown', (event) => {
				const $min = get(min);
				const $max = get(max);
				if (get(disabled)) return;

				const target = event.currentTarget;
				if (!isHTMLElement(target)) return;
				const thumbs = getAllThumbs();
				if (!thumbs?.length) return;

				const index = thumbs.indexOf(target);
				currentThumbIndex.set(index);

				if (
					![
						kbd.ARROW_LEFT,
						kbd.ARROW_RIGHT,
						kbd.ARROW_UP,
						kbd.ARROW_DOWN,
						kbd.HOME,
						kbd.END,
					].includes(event.key)
				) {
					return;
				}

				event.preventDefault();

				const $step = get(step);
				const $value = get(value);
				const $orientation = get(orientation);

				switch (event.key) {
					case kbd.HOME: {
						updatePosition($min, index);
						break;
					}
					case kbd.END: {
						updatePosition($max, index);
						break;
					}
					case kbd.ARROW_LEFT: {
						if ($orientation !== 'horizontal') break;

						if (event.metaKey) {
							updatePosition($min, index);
						} else if ($value[index] > $min) {
							const newValue = $value[index] - $step;
							updatePosition(newValue, index);
						}
						break;
					}
					case kbd.ARROW_RIGHT: {
						if ($orientation !== 'horizontal') break;

						if (event.metaKey) {
							updatePosition($max, index);
						} else if ($value[index] < $max) {
							const newValue = $value[index] + $step;
							updatePosition(newValue, index);
						}
						break;
					}
					case kbd.ARROW_UP: {
						if (event.metaKey) {
							updatePosition($max, index);
						} else if ($value[index] > $min && $orientation === 'vertical') {
							const newValue = $value[index] - $step;
							updatePosition(newValue, index);
						} else if ($value[index] < $max) {
							const newValue = $value[index] + $step;
							updatePosition(newValue, index);
						}
						break;
					}
					case kbd.ARROW_DOWN: {
						if (event.metaKey) {
							updatePosition($min, index);
						} else if ($value[index] < $max && $orientation === 'vertical') {
							const newValue = $value[index] + $step;
							updatePosition(newValue, index);
						} else if ($value[index] > $min) {
							const newValue = $value[index] - $step;
							updatePosition(newValue, index);
						}
						break;
					}
				}
			});

			return {
				destroy: unsub,
			};
		},
	});

<<<<<<< HEAD
	effect(
		[root, min, max, disabled, orientation, step],
		([$root, $min, $max, $disabled, $orientation, $step]) => {
			if (!isBrowser || $disabled) return;

			const applyPosition = (
				clientXY: number,
				activeThumbIdx: number,
				leftOrBottom: number,
				rightOrTop: number
			) => {
				const percent = (clientXY - leftOrBottom) / (rightOrTop - leftOrBottom);
				const val = Math.round(percent * ($max - $min) + $min);

				if (val < $min || val > $max) return;
				const step = $step;
				const newValue = Math.round(val / step) * step;

				updatePosition(newValue, activeThumbIdx);
			};
=======
	effect([root, options], ([$root, $options]) => {
		const { min: $min, max: $max, disabled: $disabled } = $options;
		if (!isBrowser || $disabled) return;

		const applyPosition = (
			clientXY: number,
			activeThumbIdx: number,
			leftOrBottom: number,
			rightOrTop: number
		) => {
			const percent = (clientXY - leftOrBottom) / (rightOrTop - leftOrBottom);
			const val = Math.round(percent * ($max - $min) + $min);

			if (val < $min || val > $max) return;
			const step = $options.step;
			const newValue = Math.round(val / step) * step;

			updatePosition(newValue, activeThumbIdx);
		};

		const getClosestThumb = (e: PointerEvent) => {
			const thumbs = getAllThumbs();
			if (!thumbs) return;
			thumbs.forEach((thumb) => thumb.blur());
>>>>>>> 36da4399

			const getClosestThumb = (e: PointerEvent) => {
				const thumbs = getAllThumbs();
				if (!thumbs) return;
				thumbs.forEach((thumb) => thumb?.blur());

				const distances = thumbs.map((thumb) => {
					if ($orientation === 'horizontal') {
						const { left, right } = thumb.getBoundingClientRect();
						return Math.abs(e.clientX - (left + right) / 2);
					} else {
						const { top, bottom } = thumb.getBoundingClientRect();
						return Math.abs(e.clientY - (top + bottom) / 2);
					}
				});

				const thumb = thumbs[distances.indexOf(Math.min(...distances))];
				const index = thumbs.indexOf(thumb);

				return { thumb, index };
			};

			const pointerDown = (e: PointerEvent) => {
				if (e.button !== 0) return;

<<<<<<< HEAD
				const sliderEl = getElementByMeltId($root['data-melt-id']) as HTMLElement;
				const closestThumb = getClosestThumb(e);
				if (!closestThumb || !sliderEl) return;

				if (!sliderEl.contains(e.target as HTMLElement)) return;
				e.preventDefault();
=======
			const sliderEl = getElementByMeltId($root['data-melt-id']);
			const closestThumb = getClosestThumb(e);
			if (!closestThumb || !sliderEl) return;

			const target = e.target;
			if (!isHTMLElement(target) || !sliderEl.contains(target)) return;
			e.preventDefault();
>>>>>>> 36da4399

				activeThumb.set(closestThumb);
				closestThumb.thumb.focus();
				isActive.set(true);

				if ($orientation === 'horizontal') {
					const { left, right } = sliderEl.getBoundingClientRect();
					applyPosition(e.clientX, closestThumb.index, left, right);
				} else {
					const { top, bottom } = sliderEl.getBoundingClientRect();
					applyPosition(e.clientY, closestThumb.index, bottom, top);
				}
			};

			const pointerUp = () => {
				isActive.set(false);
			};

			const pointerMove = (e: PointerEvent) => {
				if (!get(isActive)) return;

<<<<<<< HEAD
				const sliderEl = getElementByMeltId($root['data-melt-id']) as HTMLElement;
				const closestThumb = get(activeThumb);
				if (!sliderEl || !closestThumb) return;
=======
			const sliderEl = getElementByMeltId($root['data-melt-id']);
			const closestThumb = get(activeThumb);
			if (!sliderEl || !closestThumb) return;
>>>>>>> 36da4399

				closestThumb.thumb.focus();

				if ($orientation === 'horizontal') {
					const { left, right } = sliderEl.getBoundingClientRect();
					applyPosition(e.clientX, closestThumb.index, left, right);
				} else {
					const { top, bottom } = sliderEl.getBoundingClientRect();
					applyPosition(e.clientY, closestThumb.index, top, bottom);
				}
			};

			document.addEventListener('pointerdown', pointerDown);
			document.addEventListener('pointerup', pointerUp);
			document.addEventListener('pointerleave', pointerUp);
			document.addEventListener('pointermove', pointerMove);

			return () => {
				document.removeEventListener('pointerdown', pointerDown);
				document.removeEventListener('pointerup', pointerUp);
				document.removeEventListener('pointerleave', pointerUp);
				document.removeEventListener('pointermove', pointerMove);
			};
		}
	);

	return {
		elements: {
			root,
			thumb,
			range,
		},
		states: {
			value,
		},
		options,
	};
};<|MERGE_RESOLUTION|>--- conflicted
+++ resolved
@@ -239,7 +239,6 @@
 		},
 	});
 
-<<<<<<< HEAD
 	effect(
 		[root, min, max, disabled, orientation, step],
 		([$root, $min, $max, $disabled, $orientation, $step]) => {
@@ -260,37 +259,11 @@
 
 				updatePosition(newValue, activeThumbIdx);
 			};
-=======
-	effect([root, options], ([$root, $options]) => {
-		const { min: $min, max: $max, disabled: $disabled } = $options;
-		if (!isBrowser || $disabled) return;
-
-		const applyPosition = (
-			clientXY: number,
-			activeThumbIdx: number,
-			leftOrBottom: number,
-			rightOrTop: number
-		) => {
-			const percent = (clientXY - leftOrBottom) / (rightOrTop - leftOrBottom);
-			const val = Math.round(percent * ($max - $min) + $min);
-
-			if (val < $min || val > $max) return;
-			const step = $options.step;
-			const newValue = Math.round(val / step) * step;
-
-			updatePosition(newValue, activeThumbIdx);
-		};
-
-		const getClosestThumb = (e: PointerEvent) => {
-			const thumbs = getAllThumbs();
-			if (!thumbs) return;
-			thumbs.forEach((thumb) => thumb.blur());
->>>>>>> 36da4399
 
 			const getClosestThumb = (e: PointerEvent) => {
 				const thumbs = getAllThumbs();
 				if (!thumbs) return;
-				thumbs.forEach((thumb) => thumb?.blur());
+				thumbs.forEach((thumb) => thumb.blur());
 
 				const distances = thumbs.map((thumb) => {
 					if ($orientation === 'horizontal') {
@@ -311,22 +284,13 @@
 			const pointerDown = (e: PointerEvent) => {
 				if (e.button !== 0) return;
 
-<<<<<<< HEAD
-				const sliderEl = getElementByMeltId($root['data-melt-id']) as HTMLElement;
+				const sliderEl = getElementByMeltId($root['data-melt-id']);
 				const closestThumb = getClosestThumb(e);
 				if (!closestThumb || !sliderEl) return;
 
-				if (!sliderEl.contains(e.target as HTMLElement)) return;
+				const target = e.target;
+				if (!isHTMLElement(target) || !sliderEl.contains(target)) return;
 				e.preventDefault();
-=======
-			const sliderEl = getElementByMeltId($root['data-melt-id']);
-			const closestThumb = getClosestThumb(e);
-			if (!closestThumb || !sliderEl) return;
-
-			const target = e.target;
-			if (!isHTMLElement(target) || !sliderEl.contains(target)) return;
-			e.preventDefault();
->>>>>>> 36da4399
 
 				activeThumb.set(closestThumb);
 				closestThumb.thumb.focus();
@@ -348,15 +312,9 @@
 			const pointerMove = (e: PointerEvent) => {
 				if (!get(isActive)) return;
 
-<<<<<<< HEAD
-				const sliderEl = getElementByMeltId($root['data-melt-id']) as HTMLElement;
+				const sliderEl = getElementByMeltId($root['data-melt-id']);
 				const closestThumb = get(activeThumb);
 				if (!sliderEl || !closestThumb) return;
-=======
-			const sliderEl = getElementByMeltId($root['data-melt-id']);
-			const closestThumb = get(activeThumb);
-			if (!sliderEl || !closestThumb) return;
->>>>>>> 36da4399
 
 				closestThumb.thumb.focus();
 
