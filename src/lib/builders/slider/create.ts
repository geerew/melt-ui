import {
	addEventListener,
	builder,
	createElHelpers,
	effect,
	generateId,
	getElementByMeltId,
	isBrowser,
	isHTMLElement,
	kbd,
	omit,
	overridable,
	styleToString,
	toWritableStores,
} from '$lib/internal/helpers';
import { derived, get, writable } from 'svelte/store';
import type { CreateSliderProps } from './types';

const defaults = {
	defaultValue: [],
	min: 0,
	max: 100,
	step: 1,
	orientation: 'horizontal',
	disabled: false,
} satisfies CreateSliderProps;

const { name } = createElHelpers('slider');

export const createSlider = (props?: CreateSliderProps) => {
	const withDefaults = { ...defaults, ...props } satisfies CreateSliderProps;

	const options = toWritableStores(omit(withDefaults, 'value'));
	const { min, max, step, orientation, disabled } = options;

	const valueWritable = withDefaults.value ?? writable(withDefaults.defaultValue);
	const value = overridable(valueWritable, withDefaults?.onValueChange);

	const isActive = writable(false);
	const currentThumbIndex = writable<number>(0);
	const activeThumb = writable<{ thumb: HTMLElement; index: number } | null>(null);

	const ids = {
		root: generateId(),
	};

	const root = builder(name(), {
		stores: [disabled, orientation],
		returned: ([$disabled, $orientation]) => {
			return {
				disabled: $disabled,
				'data-orientation': $orientation,
				style: $disabled ? undefined : 'touch-action: none;',
				'data-melt-id': ids.root,
			};
		},
	});

	const position = derived([min, max], ([$min, $max]) => {
		return (val: number) => {
			const pos = ((val - $min) / ($max - $min)) * 100;

			return Math.abs(pos);
		};
	});

	const range = builder(name('range'), {
		stores: [value, orientation, position],
		returned: ([$value, $orientation, $position]) => {
			const minimum = $value.length > 1 ? $position(Math.min(...$value) ?? 0) : 0;
			const maximum = 100 - $position(Math.max(...$value) ?? 0);

			const orientationStyles =
				$orientation === 'horizontal'
					? { left: `${minimum}%`, right: `${maximum}%` }
					: { top: `${maximum}%`, bottom: `${minimum}%` };

			return {
				style: styleToString({
					position: 'absolute',
					...orientationStyles,
				}),
			};
		},
	});

	const updatePosition = (val: number, index: number) => {
		value.update((prev) => {
			if (!prev) return [val];

			const isFirst = index === 0;
			const isLast = index === prev.length - 1;

			if (!isLast && val > prev[index + 1]) {
				prev[index] = prev[index + 1];
			} else if (!isFirst && val < prev[index - 1]) {
				prev[index] = prev[index - 1];
			} else {
				prev[index] = val;
			}

			return prev.map(Math.abs);
		});
	};

	const getAllThumbs = () => {
		const root = getElementByMeltId(ids.root);
		if (!root) return null;

		return Array.from(root.querySelectorAll('[data-melt-part="thumb"]')).filter(
			(thumb): thumb is HTMLElement => isHTMLElement(thumb)
		);
	};

	const thumb = builder(name('thumb'), {
		stores: [value, position, min, max, disabled, orientation],
		returned: ([$value, $position, $min, $max, $disabled, $orientation]) => {
			let index = -1;

			return () => {
				index++;

				const currentThumb = get(currentThumbIndex);

				if (currentThumb < $value.length) {
					currentThumbIndex.update((prev) => prev + 1);
				}

				const thumbPosition = `${$position($value[index])}%`;
				return {
					role: 'slider',
					'aria-label': 'Volume',
					'aria-valuemin': $min,
					'aria-valuemax': $max,
					'aria-valuenow': $value[index],
					'data-melt-part': 'thumb',
					style: styleToString({
						position: 'absolute',
						...($orientation === 'horizontal'
							? { left: thumbPosition, translate: '-50% 0' }
							: { bottom: thumbPosition, translate: '0 50%' }),
					}),
					tabindex: $disabled ? -1 : 0,
				} as const;
			};
		},
		action: (node: HTMLElement) => {
			const unsub = addEventListener(node, 'keydown', (event) => {
				const $min = get(min);
				const $max = get(max);
				if (get(disabled)) return;

				const target = event.currentTarget;
				if (!isHTMLElement(target)) return;
<<<<<<< HEAD

=======
>>>>>>> dedfbccc
				const thumbs = getAllThumbs();
				if (!thumbs?.length) return;

				const index = thumbs.indexOf(target);
				currentThumbIndex.set(index);

				if (
					![
						kbd.ARROW_LEFT,
						kbd.ARROW_RIGHT,
						kbd.ARROW_UP,
						kbd.ARROW_DOWN,
						kbd.HOME,
						kbd.END,
					].includes(event.key)
				) {
					return;
				}

				event.preventDefault();

				const $step = get(step);
				const $value = get(value);
				const $orientation = get(orientation);

				switch (event.key) {
					case kbd.HOME: {
						updatePosition($min, index);
						break;
					}
					case kbd.END: {
						updatePosition($max, index);
						break;
					}
					case kbd.ARROW_LEFT: {
						if ($orientation !== 'horizontal') break;

						if (event.metaKey) {
							updatePosition($min, index);
						} else if ($value[index] > $min) {
							const newValue = $value[index] - $step;
							updatePosition(newValue, index);
						}
						break;
					}
					case kbd.ARROW_RIGHT: {
						if ($orientation !== 'horizontal') break;

						if (event.metaKey) {
							updatePosition($max, index);
						} else if ($value[index] < $max) {
							const newValue = $value[index] + $step;
							updatePosition(newValue, index);
						}
						break;
					}
					case kbd.ARROW_UP: {
						if (event.metaKey) {
							updatePosition($max, index);
						} else if ($value[index] > $min && $orientation === 'vertical') {
							const newValue = $value[index] - $step;
							updatePosition(newValue, index);
						} else if ($value[index] < $max) {
							const newValue = $value[index] + $step;
							updatePosition(newValue, index);
						}
						break;
					}
					case kbd.ARROW_DOWN: {
						if (event.metaKey) {
							updatePosition($min, index);
						} else if ($value[index] < $max && $orientation === 'vertical') {
							const newValue = $value[index] + $step;
							updatePosition(newValue, index);
						} else if ($value[index] > $min) {
							const newValue = $value[index] - $step;
							updatePosition(newValue, index);
						}
						break;
					}
				}
			});

			return {
				destroy: unsub,
			};
		},
	});

	effect(
		[root, min, max, disabled, orientation, step],
		([$root, $min, $max, $disabled, $orientation, $step]) => {
			if (!isBrowser || $disabled) return;

			const applyPosition = (
				clientXY: number,
				activeThumbIdx: number,
				leftOrBottom: number,
				rightOrTop: number
			) => {
				const percent = (clientXY - leftOrBottom) / (rightOrTop - leftOrBottom);
				const val = Math.round(percent * ($max - $min) + $min);

				if (val < $min || val > $max) return;
				const step = $step;
				const newValue = Math.round(val / step) * step;

				updatePosition(newValue, activeThumbIdx);
			};

			const getClosestThumb = (e: PointerEvent) => {
				const thumbs = getAllThumbs();
				if (!thumbs) return;
				thumbs.forEach((thumb) => thumb.blur());

				const distances = thumbs.map((thumb) => {
					if ($orientation === 'horizontal') {
						const { left, right } = thumb.getBoundingClientRect();
						return Math.abs(e.clientX - (left + right) / 2);
					} else {
						const { top, bottom } = thumb.getBoundingClientRect();
						return Math.abs(e.clientY - (top + bottom) / 2);
					}
				});

				const thumb = thumbs[distances.indexOf(Math.min(...distances))];
				const index = thumbs.indexOf(thumb);

				return { thumb, index };
			};

			const pointerDown = (e: PointerEvent) => {
				if (e.button !== 0) return;

				const sliderEl = getElementByMeltId($root['data-melt-id']);
				const closestThumb = getClosestThumb(e);
				if (!closestThumb || !sliderEl) return;

				const target = e.target;
<<<<<<< HEAD
				if (!isHTMLElement(target)) return;

				if (!sliderEl.contains(target)) return;
=======
				if (!isHTMLElement(target) || !sliderEl.contains(target)) return;
>>>>>>> dedfbccc
				e.preventDefault();

				activeThumb.set(closestThumb);
				closestThumb.thumb.focus();
				isActive.set(true);

				if ($orientation === 'horizontal') {
					const { left, right } = sliderEl.getBoundingClientRect();
					applyPosition(e.clientX, closestThumb.index, left, right);
				} else {
					const { top, bottom } = sliderEl.getBoundingClientRect();
					applyPosition(e.clientY, closestThumb.index, bottom, top);
				}
			};

			const pointerUp = () => {
				isActive.set(false);
			};

			const pointerMove = (e: PointerEvent) => {
				if (!get(isActive)) return;

				const sliderEl = getElementByMeltId($root['data-melt-id']);
				const closestThumb = get(activeThumb);
				if (!sliderEl || !closestThumb) return;

				closestThumb.thumb.focus();

				if ($orientation === 'horizontal') {
					const { left, right } = sliderEl.getBoundingClientRect();
					applyPosition(e.clientX, closestThumb.index, left, right);
				} else {
					const { top, bottom } = sliderEl.getBoundingClientRect();
					applyPosition(e.clientY, closestThumb.index, top, bottom);
				}
			};

			document.addEventListener('pointerdown', pointerDown);
			document.addEventListener('pointerup', pointerUp);
			document.addEventListener('pointerleave', pointerUp);
			document.addEventListener('pointermove', pointerMove);

			return () => {
				document.removeEventListener('pointerdown', pointerDown);
				document.removeEventListener('pointerup', pointerUp);
				document.removeEventListener('pointerleave', pointerUp);
				document.removeEventListener('pointermove', pointerMove);
			};
		}
	);

	return {
		elements: {
			root,
			thumb,
			range,
		},
		states: {
			value,
		},
		options,
	};
};<|MERGE_RESOLUTION|>--- conflicted
+++ resolved
@@ -152,10 +152,6 @@
 
 				const target = event.currentTarget;
 				if (!isHTMLElement(target)) return;
-<<<<<<< HEAD
-
-=======
->>>>>>> dedfbccc
 				const thumbs = getAllThumbs();
 				if (!thumbs?.length) return;
 
@@ -295,13 +291,7 @@
 				if (!closestThumb || !sliderEl) return;
 
 				const target = e.target;
-<<<<<<< HEAD
-				if (!isHTMLElement(target)) return;
-
-				if (!sliderEl.contains(target)) return;
-=======
 				if (!isHTMLElement(target) || !sliderEl.contains(target)) return;
->>>>>>> dedfbccc
 				e.preventDefault();
 
 				activeThumb.set(closestThumb);
