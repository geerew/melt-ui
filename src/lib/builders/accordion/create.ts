import {
	builder,
	createElHelpers,
	executeCallbacks,
	generateId,
	getElementByMeltId,
	isHTMLElement,
	kbd,
	omit,
	overridable,
	styleToString,
	toWritableStores,
	type MeltEventHandler,
	addMeltEventListener,
} from '$lib/internal/helpers';
import { tick } from 'svelte';
import { derived, writable, type Writable } from 'svelte/store';
import type {
	AccordionHeadingProps,
	AccordionItemProps,
	AccordionType,
	CreateAccordionProps,
} from './types';
import type { ActionReturn } from 'svelte/action';

type AccordionParts = 'trigger' | 'item' | 'content' | 'heading';
const { name, selector } = createElHelpers<AccordionParts>('accordion');

const defaults = {
	type: 'single',
	disabled: false,
	forceVisible: false,
} satisfies CreateAccordionProps;

export const createAccordion = <T extends AccordionType = 'single'>(
	props?: CreateAccordionProps<T>
) => {
	const withDefaults = { ...defaults, ...props };
	const options = toWritableStores(omit(withDefaults, 'value'));
	const { disabled, forceVisible } = options;

	const valueWritable =
		withDefaults.value ?? writable<string | string[] | undefined>(withDefaults.value);
	const value = overridable(valueWritable, withDefaults?.onValueChange);

	const isSelected = (key: string, v: string | string[] | undefined) => {
		if (v === undefined) return false;
		if (typeof v === 'string') return v === key;
		return v.includes(key);
	};

	const isSelectedStore = derived(value, ($value) => {
		return (key: string) => isSelected(key, $value);
	});

	const ids = {
		root: generateId(),
	};

	const root = builder(name(), {
		returned: () => ({
			'data-melt-id': ids.root,
		}),
	});

	const parseItemProps = (props: AccordionItemProps) => {
		if (typeof props === 'string') {
			return { value: props };
		} else {
			return props;
		}
	};

	const parseHeadingProps = (props: AccordionHeadingProps) => {
		if (typeof props === 'number') {
			return { level: props };
		} else {
			return props;
		}
	};

	const item = builder(name('item'), {
		stores: value,
		returned: ($value) => {
			return (props: AccordionItemProps) => {
				const { value: itemValue, disabled } = parseItemProps(props);

				return {
					'data-state': isSelected(itemValue, $value) ? 'open' : 'closed',
					'data-disabled': disabled ? true : undefined,
				};
			};
		},
	});

	type TriggerEvents = {
		'on:m-click'?: MeltEventHandler<MouseEvent>;
		'on:m-keydown'?: MeltEventHandler<KeyboardEvent>;
	};

	const trigger = builder(name('trigger'), {
		stores: [value, disabled],
		returned: ([$value, $disabled]) => {
			return (props: AccordionItemProps) => {
				const { value: itemValue, disabled } = parseItemProps(props);
				// generate the content ID here so that we can grab it in the content
				// builder action to ensure the values match.
				return {
					disabled: $disabled || disabled,
					'aria-expanded': isSelected(itemValue, $value) ? true : false,
					'aria-disabled': disabled ? true : false,
					'data-disabled': disabled ? true : undefined,
					'data-value': itemValue,
				};
			};
		},
		action: (node: HTMLElement): ActionReturn<unknown, TriggerEvents> => {
			const unsub = executeCallbacks(
				addMeltEventListener(node, 'click', () => {
					const disabled = node.dataset.disabled === 'true';
					const itemValue = node.dataset.value;
					if (disabled || !itemValue) return;

					value.update(($value) => {
						if ($value === undefined) {
							return withDefaults.type === 'single' ? itemValue : [itemValue];
						}

						if (Array.isArray($value)) {
							if ($value.includes(itemValue)) {
								return $value.filter((v) => v !== itemValue);
							}
<<<<<<< HEAD

=======
>>>>>>> 34fb97c8
							$value.push(itemValue);
							return $value;
						}

						return $value === itemValue ? undefined : itemValue;
					});
				}),
				addMeltEventListener(node, 'keydown', (e) => {
					if (![kbd.ARROW_DOWN, kbd.ARROW_UP, kbd.HOME, kbd.END].includes(e.key)) {
						return;
					}
					e.preventDefault();

					const el = e.target;
					const rootEl = getElementByMeltId(ids.root);
					if (!rootEl || !isHTMLElement(el)) return;

					const items = Array.from(rootEl.querySelectorAll(selector('trigger')));
					const candidateItems = items.filter((item): item is HTMLElement => {
						if (!isHTMLElement(item)) return false;
						return item.dataset.disabled !== 'true';
					});

					if (!candidateItems.length) return;
					const elIdx = candidateItems.indexOf(el);

					if (e.key === kbd.ARROW_DOWN) {
						candidateItems[(elIdx + 1) % candidateItems.length].focus();
					}
					if (e.key === kbd.ARROW_UP) {
						candidateItems[(elIdx - 1 + candidateItems.length) % candidateItems.length].focus();
					}
					if (e.key === kbd.HOME) {
						candidateItems[0].focus();
					}
					if (e.key === kbd.END) {
						candidateItems[candidateItems.length - 1].focus();
					}
				})
			);

			return {
				destroy: unsub,
			};
		},
	});

	const content = builder(name('content'), {
		stores: [value, disabled, forceVisible],
		returned: ([$value, $disabled, $forceVisible]) => {
			return (props: AccordionItemProps) => {
				const { value: itemValue } = parseItemProps(props);
				const isVisible = isSelected(itemValue, $value) || $forceVisible;
				return {
					'data-state': isVisible ? 'open' : 'closed',
					'data-disabled': $disabled ? true : undefined,
					'data-value': itemValue,
					hidden: isVisible ? undefined : true,
					style: styleToString({
						display: isVisible ? undefined : 'none',
					}),
				};
			};
		},
		action: (node: HTMLElement) => {
			tick().then(() => {
				const contentId = generateId();
				const triggerId = generateId();

				const parentTrigger = document.querySelector(
					`${selector('trigger')}, [data-value="${node.dataset.value}"]`
				);
				if (!isHTMLElement(parentTrigger)) return;

				node.id = contentId;
				parentTrigger.setAttribute('aria-controls', contentId);
				parentTrigger.id = triggerId;
			});
		},
	});

	const heading = builder(name('heading'), {
		returned: () => {
			return (props: AccordionHeadingProps) => {
				const { level } = parseHeadingProps(props);
				return {
					role: 'heading',
					'aria-level': level,
					'data-heading-level': level,
				};
			};
		},
	});

	return {
		elements: {
			root,
			item,
			trigger,
			content,
			heading,
		},
		states: {
			value: value as Writable<CreateAccordionProps<T>['value']>,
		},
		helpers: {
			isSelected: isSelectedStore,
		},
		options,
	};
};<|MERGE_RESOLUTION|>--- conflicted
+++ resolved
@@ -130,10 +130,6 @@
 							if ($value.includes(itemValue)) {
 								return $value.filter((v) => v !== itemValue);
 							}
-<<<<<<< HEAD
-
-=======
->>>>>>> 34fb97c8
 							$value.push(itemValue);
 							return $value;
 						}
