--- conflicted
+++ resolved
@@ -10,26 +10,14 @@
 	overridable,
 	styleToString,
 	toWritableStores,
-<<<<<<< HEAD
 	type ChangeFn,
-} from '$lib/internal/helpers';
-import { tick } from 'svelte';
-import { derived, writable, type Writable } from 'svelte/store';
-import type { AccordionHeadingProps, AccordionItemProps, CreateAccordionProps } from './types';
-=======
 	addMeltEventListener,
 } from '$lib/internal/helpers';
+import type { MeltActionReturn } from '$lib/internal/types';
 import { tick } from 'svelte';
 import { derived, readonly, writable, type Writable } from 'svelte/store';
-import type {
-	AccordionHeadingProps,
-	AccordionItemProps,
-	AccordionType,
-	CreateAccordionProps,
-} from './types';
 import type { AccordionEvents } from './events';
-import type { MeltActionReturn } from '$lib/internal/types';
->>>>>>> 8ef6b999
+import type { AccordionHeadingProps, AccordionItemProps, CreateAccordionProps } from './types';
 
 type AccordionParts = 'trigger' | 'item' | 'content' | 'heading';
 const { name, selector } = createElHelpers<AccordionParts>('accordion');
@@ -125,26 +113,8 @@
 					const disabled = node.dataset.disabled === 'true';
 					const itemValue = node.dataset.value;
 					if (disabled || !itemValue) return;
-<<<<<<< HEAD
-
-					value.update(($value) => {
-						if ($value === undefined) {
-							return withDefaults.multiple ? [itemValue] : itemValue;
-						}
-
-						if (Array.isArray($value)) {
-							if ($value.includes(itemValue)) {
-								return $value.filter((v) => v !== itemValue);
-							}
-							$value.push(itemValue);
-							return $value;
-						}
-
-						return $value === itemValue ? undefined : itemValue;
-					});
-=======
+
 					handleValueUpdate(itemValue);
->>>>>>> 8ef6b999
 				}),
 				addMeltEventListener(node, 'keydown', (e) => {
 					if (![kbd.ARROW_DOWN, kbd.ARROW_UP, kbd.HOME, kbd.END].includes(e.key)) {
@@ -244,7 +214,7 @@
 	function handleValueUpdate(itemValue: string) {
 		value.update(($value) => {
 			if ($value === undefined) {
-				return withDefaults.type === 'single' ? itemValue : [itemValue];
+				return withDefaults.multiple ? [itemValue] : itemValue;
 			}
 
 			if (Array.isArray($value)) {
@@ -268,11 +238,7 @@
 			heading,
 		},
 		states: {
-<<<<<<< HEAD
-			value: value as Writable<CreateAccordionProps<Multiple>['value']>,
-=======
-			value: readonly(value as Writable<CreateAccordionProps<T>['value']>),
->>>>>>> 8ef6b999
+			value: readonly(value as Writable<CreateAccordionProps<Multiple>['value']>),
 		},
 		helpers: {
 			isSelected: isSelectedStore,
