--- conflicted
+++ resolved
@@ -48,25 +48,11 @@
 		<span class="sr-only">Open Popover</span>
 	</button>
 
-<<<<<<< HEAD
-	<div class="menu" melt={$menu} data-testid="menu">
-		<div class="item" melt={$item} data-testid="item1">Item 1</div>
-		<div class="item" melt={$item} data-testid="item2" aria-disabled="true" data-disabled>
-			Item 2
-		</div>
-		<div class="separator" melt={$separator} />
-=======
 	<div class="menu" use:melt={$menu} data-testid="menu">
 		<div class="item" use:melt={$item} data-testid="item1">Item 1</div>
 		<div class="item" use:melt={$item} data-testid="item2" aria-disabled="true">Item 2</div>
 		<div class="separator" use:melt={$separator} />
->>>>>>> 3c6e94c7
-		<div
-			data-testid="checkboxItem1"
-			class="item"
-			{...$settingsSyncCheckbox}
-			use:settingsSyncCheckbox
-		>
+		<div data-testid="checkboxItem1" class="item" use:melt={$settingsSyncCheckbox}>
 			<div class="check">
 				{#if $settingsSync}
 					<span data-testid="check1"> Check 1 </span>
@@ -74,7 +60,7 @@
 			</div>
 			Item 3
 		</div>
-		<div data-testid="checkboxItem2" class="item" {...$hideMeltUICheckbox} use:hideMeltUICheckbox>
+		<div data-testid="checkboxItem2" class="item" use:melt={$hideMeltUICheckbox}>
 			<div class="check">
 				{#if $hideMeltUI}
 					<span data-testid="check2"> Check 2 </span>
