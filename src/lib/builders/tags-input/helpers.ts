import { getElementByMeltId, isHTMLElement, isHTMLInputElement } from '$lib/internal/helpers';
import type { Writable } from 'svelte/store';
import type { Tag } from './types';

export function focusInput(id: string, pos: 'default' | 'start' | 'end' = 'default') {
	const inputEl = getElementByMeltId(id);
	if (!isHTMLInputElement(inputEl)) return;

	inputEl.focus();
	if (pos === 'start') {
		inputEl.setSelectionRange(0, 0);
	} else if (pos === 'end') {
		inputEl.setSelectionRange(inputEl.value.length, inputEl.value.length);
	}
}

export function setSelectedFromEl(el: Element | null, selected: Writable<Tag | null>) {
	if (!el) {
		selected.set(null);
		return;
	}
	selected.set({
		id: el.getAttribute('data-tag-id') ?? '',
		value: el.getAttribute('data-tag-value') ?? '',
	});
}

export function highlightText(query: string) {
<<<<<<< HEAD
	const el = document.querySelector<HTMLElement>(query);
=======
	const el = document.querySelector(query);
	if (!isHTMLElement(el)) return;
>>>>>>> dedfbccc

	el.focus();
	const range = document.createRange();
	range.selectNodeContents(el);

	const selection = window.getSelection();
	if (selection) {
		selection.removeAllRanges();
		selection.addRange(range);
	}
}<|MERGE_RESOLUTION|>--- conflicted
+++ resolved
@@ -26,12 +26,8 @@
 }
 
 export function highlightText(query: string) {
-<<<<<<< HEAD
-	const el = document.querySelector<HTMLElement>(query);
-=======
 	const el = document.querySelector(query);
 	if (!isHTMLElement(el)) return;
->>>>>>> dedfbccc
 
 	el.focus();
 	const range = document.createRange();
