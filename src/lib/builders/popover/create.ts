import {
	addEventListener,
	builder,
	createElHelpers,
	effect,
	generateId,
	isBrowser,
	noop,
	omit,
	sleep,
	styleToString,
} from '$lib/internal/helpers';

import { usePopper } from '$lib/internal/actions';
import type { Defaults } from '$lib/internal/types';
import { overridable } from '$lib/internal/helpers';
import { tick } from 'svelte';
<<<<<<< HEAD
import { readable, writable } from 'svelte/store';
import type { CreatePopoverProps } from './types';
=======
import { get, readable, writable } from 'svelte/store';
import type { CreatePopoverArgs } from './types';
>>>>>>> 1386ff64

const defaults = {
	positioning: {
		placement: 'bottom',
	},
	arrowSize: 8,
<<<<<<< HEAD
	open: false,
} satisfies Defaults<CreatePopoverProps>;
=======
	defaultOpen: false,
} satisfies Defaults<CreatePopoverArgs>;
>>>>>>> 1386ff64

type PopoverParts = 'trigger' | 'content' | 'arrow' | 'close';
const { name } = createElHelpers<PopoverParts>('popover');

<<<<<<< HEAD
export function createPopover(props?: CreatePopoverProps) {
	const options = { ...defaults, ...props } as CreatePopoverProps;
	const positioning = readable(options.positioning);
	const arrowSize = readable(options.arrowSize);
	const open = writable(options.open);
=======
export function createPopover(args?: CreatePopoverArgs) {
	const withDefaults = { ...defaults, ...args };
	const options = writable(omit(withDefaults, 'open', 'onOpenChange', 'defaultOpen'));

	const positioning = readable(withDefaults.positioning);
	const arrowSize = readable(withDefaults.arrowSize);

	const openWritable = withDefaults.open ?? writable(withDefaults.defaultOpen);
	const open = overridable(openWritable, withDefaults?.onOpenChange);
>>>>>>> 1386ff64

	const activeTrigger = writable<HTMLElement | null>(null);

	const ids = {
		content: generateId(),
	};

	const content = builder(name('content'), {
		stores: open,
		returned: ($open) => {
			return {
				'data-state': $open ? 'open' : 'closed',
				hidden: $open && isBrowser ? undefined : true,
				tabindex: -1,
				style: styleToString({
					display: $open ? undefined : 'none',
				}),
				id: ids.content,
			};
		},
		action: (node: HTMLElement) => {
			let unsubPopper = noop;

			const unsubDerived = effect(
				[open, activeTrigger, positioning],
				([$open, $activeTrigger, $positioning]) => {
					unsubPopper();
					if ($open && $activeTrigger) {
						tick().then(() => {
							const popper = usePopper(node, {
								anchorElement: $activeTrigger,
								open,
								options: {
									floating: $positioning,
								},
							});

							if (popper && popper.destroy) {
								unsubPopper = popper.destroy;
							}
						});
					}
				}
			);

			return {
				destroy() {
					unsubDerived();
					unsubPopper();
				},
			};
		},
	});

	const trigger = builder(name('trigger'), {
		stores: open,
		returned: ($open) => {
			return {
				role: 'button',
				'aria-haspopup': 'dialog',
				'aria-expanded': $open,
				'data-state': $open ? 'open' : 'closed',
				'aria-controls': ids.content,
			} as const;
		},
		action: (node: HTMLElement) => {
			const $activeTrigger = get(activeTrigger);

			if (withDefaults.defaultOpen && $activeTrigger === null) {
				activeTrigger.set(node);
			}

			const unsub = addEventListener(node, 'click', () => {
				open.update(
					(prev) => !prev,
					(isOpen) => {
						if (isOpen) {
							activeTrigger.set(node);
						} else {
							activeTrigger.set(null);
						}
					}
				);
			});

			return {
				destroy: unsub,
			};
		},
	});

	const arrow = builder(name('arrow'), {
		stores: arrowSize,
		returned: ($arrowSize) => ({
			'data-arrow': true,
			style: styleToString({
				position: 'absolute',
				width: `var(--arrow-size, ${$arrowSize}px)`,
				height: `var(--arrow-size, ${$arrowSize}px)`,
			}),
		}),
	});

	const close = builder(name('close'), {
		returned: () =>
			({
				type: 'button',
			} as const),
		action: (node: HTMLElement) => {
			const unsub = addEventListener(node, 'click', () => {
				open.set(false);
			});

			return {
				destroy: unsub,
			};
		},
	});

	effect([open, activeTrigger], ([$open, $activeTrigger]) => {
		if (!isBrowser) return;

		if (!$open && $activeTrigger && isBrowser) {
			// Prevent the keydown event from triggering on the trigger
			sleep(1).then(() => $activeTrigger.focus());
		}
	});

	return { trigger, open, content, arrow, close, options };
}<|MERGE_RESOLUTION|>--- conflicted
+++ resolved
@@ -15,38 +15,21 @@
 import type { Defaults } from '$lib/internal/types';
 import { overridable } from '$lib/internal/helpers';
 import { tick } from 'svelte';
-<<<<<<< HEAD
-import { readable, writable } from 'svelte/store';
+import { get, readable, writable } from 'svelte/store';
 import type { CreatePopoverProps } from './types';
-=======
-import { get, readable, writable } from 'svelte/store';
-import type { CreatePopoverArgs } from './types';
->>>>>>> 1386ff64
 
 const defaults = {
 	positioning: {
 		placement: 'bottom',
 	},
 	arrowSize: 8,
-<<<<<<< HEAD
-	open: false,
+	defaultOpen: false,
 } satisfies Defaults<CreatePopoverProps>;
-=======
-	defaultOpen: false,
-} satisfies Defaults<CreatePopoverArgs>;
->>>>>>> 1386ff64
 
 type PopoverParts = 'trigger' | 'content' | 'arrow' | 'close';
 const { name } = createElHelpers<PopoverParts>('popover');
 
-<<<<<<< HEAD
-export function createPopover(props?: CreatePopoverProps) {
-	const options = { ...defaults, ...props } as CreatePopoverProps;
-	const positioning = readable(options.positioning);
-	const arrowSize = readable(options.arrowSize);
-	const open = writable(options.open);
-=======
-export function createPopover(args?: CreatePopoverArgs) {
+export function createPopover(args?: CreatePopoverProps) {
 	const withDefaults = { ...defaults, ...args };
 	const options = writable(omit(withDefaults, 'open', 'onOpenChange', 'defaultOpen'));
 
@@ -55,7 +38,6 @@
 
 	const openWritable = withDefaults.open ?? writable(withDefaults.defaultOpen);
 	const open = overridable(openWritable, withDefaults?.onOpenChange);
->>>>>>> 1386ff64
 
 	const activeTrigger = writable<HTMLElement | null>(null);
 
