import {
	addEventListener,
	builder,
	createElHelpers,
	executeCallbacks,
	getDirectionalKeys,
<<<<<<< HEAD
	isHTMLElement,
	isLeftClick,
=======
>>>>>>> 2d1936b0
	kbd,
} from '$lib/internal/helpers';
import { getElemDirection } from '$lib/internal/helpers/locale';
import type { Defaults } from '$lib/internal/types';
import { derived, get, writable } from 'svelte/store';
import type { CreateRadioGroupProps, RadioGroupItemProps } from './types';

const defaults = {
	orientation: 'vertical',
	loop: true,
	disabled: false,
	required: false,
} satisfies Defaults<CreateRadioGroupProps>;

type RadioGroupParts = 'item' | 'item-input';
const { name, selector } = createElHelpers<RadioGroupParts>('radio-group');

export function createRadioGroup(props: CreateRadioGroupProps = {}) {
	const withDefaults = { ...defaults, ...props };
	const options = writable({
		disabled: withDefaults.disabled,
		required: withDefaults.required,
		loop: withDefaults.loop,
		orientation: withDefaults.orientation,
	});
	const value = writable(withDefaults.value ?? null);

	const root = builder(name(), {
		stores: options,
		returned: ($options) => {
			return {
				role: 'radiogroup',
				'aria-required': $options.required,
				'data-orientation': $options.orientation,
			} as const;
		},
	});

	const item = builder(name('item'), {
		stores: [options, value],
		returned: ([$options, $value]) => {
			return (props: RadioGroupItemProps) => {
				const itemValue = typeof props === 'string' ? props : props.value;
				const argDisabled = typeof props === 'string' ? false : !!props.disabled;
				const disabled = $options.disabled || (argDisabled as boolean);

				const checked = $value === itemValue;

				return {
					disabled,
					'data-value': itemValue,
					'data-orientation': $options.orientation,
					'data-disabled': disabled ? true : undefined,
					'data-state': checked ? 'checked' : 'unchecked',
					'aria-checked': checked,
					type: 'button',
					role: 'radio',
					tabindex: $value === null ? 0 : checked ? 0 : -1,
				} as const;
			};
		},
		action: (node: HTMLElement) => {
			const unsub = executeCallbacks(
				addEventListener(node, 'click', (e) => {
					e.preventDefault();

					const disabled = node.dataset.disabled === 'true';
					const itemValue = node.dataset.value;
					if (disabled || itemValue === undefined) return;
					value.set(itemValue);
				}),
				addEventListener(node, 'focus', () => {
					const disabled = node.dataset.disabled === 'true';
					const itemValue = node.dataset.value;
					if (disabled || itemValue === undefined) return;
					value.set(itemValue);
				}),
				addEventListener(node, 'keydown', (e) => {
					const $options = get(options);
					const el = e.currentTarget;
					if (!isHTMLElement(el)) return;

					const root = el.closest(selector());
					if (!isHTMLElement(root)) return;

					const items = Array.from(root.querySelectorAll(selector('item'))).filter(
						(el): el is HTMLElement => isHTMLElement(el)
					);
					const currentIndex = items.indexOf(el);

					const dir = getElemDirection(root);
					const { nextKey, prevKey } = getDirectionalKeys(dir, $options.orientation);

					if (e.key === nextKey) {
						e.preventDefault();
						const nextIndex = currentIndex + 1;
						if (nextIndex >= items.length && $options.loop) {
							items[0].focus();
						} else {
							items[nextIndex].focus();
						}
					} else if (e.key === prevKey) {
						e.preventDefault();
						const prevIndex = currentIndex - 1;
						if (prevIndex < 0 && $options.loop) {
							items[items.length - 1].focus();
						} else {
							items[prevIndex].focus();
						}
					} else if (e.key === kbd.HOME) {
						e.preventDefault();
						items[0].focus();
					} else if (e.key === kbd.END) {
						e.preventDefault();
						items[items.length - 1].focus();
					}
				})
			);

			return {
				destroy: unsub,
			};
		},
	});

	const itemInput = builder(name('item-input'), {
		stores: [options, value],
		returned: ([$options, $value]) => {
			return (props: RadioGroupItemProps) => {
				const itemValue = typeof props === 'string' ? props : props.value;
				const argDisabled = typeof props === 'string' ? false : !!props.disabled;
				const disabled = $options.disabled || argDisabled;

				return {
					type: 'hidden',
					'aria-hidden': true,
					tabindex: -1,
					value: itemValue,
					checked: $value === itemValue,
					disabled,
				};
			};
		},
	});

	const isChecked = derived(value, ($value) => {
		return (itemValue: string) => {
			return $value === itemValue;
		};
	});

	return {
		options,
		value,
		isChecked,
		root,
		item,
		itemInput,
	};
}<|MERGE_RESOLUTION|>--- conflicted
+++ resolved
@@ -4,11 +4,6 @@
 	createElHelpers,
 	executeCallbacks,
 	getDirectionalKeys,
-<<<<<<< HEAD
-	isHTMLElement,
-	isLeftClick,
-=======
->>>>>>> 2d1936b0
 	kbd,
 } from '$lib/internal/helpers';
 import { getElemDirection } from '$lib/internal/helpers/locale';
