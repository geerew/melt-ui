--- conflicted
+++ resolved
@@ -84,17 +84,11 @@
 					value.set(itemValue);
 				}),
 				addEventListener(node, 'keydown', (e) => {
-<<<<<<< HEAD
-					const el = e.currentTarget as HTMLElement;
-					const root = el.closest(selector()) as HTMLElement;
-=======
-					const $options = get(options);
 					const el = e.currentTarget;
 					if (!isHTMLElement(el)) return;
 
 					const root = el.closest(selector());
 					if (!isHTMLElement(root)) return;
->>>>>>> 36da4399
 
 					const items = Array.from(root.querySelectorAll(selector('item'))).filter(
 						(el): el is HTMLElement => isHTMLElement(el)
@@ -108,30 +102,16 @@
 					if (e.key === nextKey) {
 						e.preventDefault();
 						const nextIndex = currentIndex + 1;
-<<<<<<< HEAD
-						if (nextIndex >= items.length) {
-							if ($loop) {
-								items[0].focus();
-							}
-=======
-						if (nextIndex >= items.length && $options.loop) {
+						if (nextIndex >= items.length && $loop) {
 							items[0].focus();
->>>>>>> 36da4399
 						} else {
 							items[nextIndex].focus();
 						}
 					} else if (e.key === prevKey) {
 						e.preventDefault();
 						const prevIndex = currentIndex - 1;
-<<<<<<< HEAD
-						if (prevIndex < 0) {
-							if ($loop) {
-								items[items.length - 1].focus();
-							}
-=======
-						if (prevIndex < 0 && $options.loop) {
+						if (prevIndex < 0 && $loop) {
 							items[items.length - 1].focus();
->>>>>>> 36da4399
 						} else {
 							items[prevIndex].focus();
 						}
