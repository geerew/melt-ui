import { usePopper } from '$lib/internal/actions';
import {
	addEventListener,
	addHighlight,
	builder,
	createElHelpers,
	effect,
	executeCallbacks,
	FIRST_LAST_KEYS,
	generateId,
	getNextFocusable,
	getPreviousFocusable,
	handleRovingFocus,
	isBrowser,
	isHTMLElement,
	kbd,
	noop,
	removeHighlight,
	SELECTION_KEYS,
	styleToString,
} from '$lib/internal/helpers';
import type { Defaults } from '$lib/internal/types';
import { onMount, tick } from 'svelte';
import { get, writable, type Writable } from 'svelte/store';
import {
	applyAttrsIfDisabled,
	createMenuBuilder,
	getMenuItems,
	handleMenuNavigation,
	handleTabNavigation,
	type MenuParts,
	removeHighlight,
	addHighlight,
} from '../menu';
<<<<<<< HEAD
import {
	executeCallbacks,
	isHTMLElement,
	addEventListener,
	kbd,
	SELECTION_KEYS,
	FIRST_LAST_KEYS,
	handleRovingFocus,
	effect,
	styleToString,
	noop,
	generateId,
	isBrowser,
	getNextFocusable,
	getPreviousFocusable,
	builder,
	createElHelpers,
	isLeftClick,
	toWritableStores,
} from '$lib/internal/helpers';
import { onMount, tick } from 'svelte';
import { usePopper } from '$lib/internal/actions';
=======
>>>>>>> 36da4399
import type { CreateMenubarMenuProps, CreateMenubarProps } from './types';

const MENUBAR_NAV_KEYS = [kbd.ARROW_LEFT, kbd.ARROW_RIGHT, kbd.HOME, kbd.END];

const { name } = createElHelpers<MenuParts | 'menu'>('menubar');

const defaults = {
	loop: true,
} satisfies Defaults<CreateMenubarProps>;

export function createMenubar(props?: CreateMenubarProps) {
	const withDefaults = { ...defaults, ...props } satisfies CreateMenubarProps;

	const options = toWritableStores(withDefaults);
	const { loop } = options;
	const activeMenu = writable<string>('');
	const scopedMenus = writable<HTMLElement[]>([]);
	const nextFocusable = writable<HTMLElement | null>(null);
	const prevFocusable = writable<HTMLElement | null>(null);

	const rootIds = {
		menubar: generateId(),
	};

	const menubar = builder(name(), {
		returned() {
			return {
				role: 'menubar',
				'data-melt-menubar': '',
				'data-orientation': 'horizontal',
				id: rootIds.menubar,
			};
		},
		action: (node: HTMLElement) => {
<<<<<<< HEAD
			const menuTriggers = Array.from(
				node.querySelectorAll<HTMLElement>('[data-melt-menubar-trigger]')
			);
			if (menuTriggers.length === 0) return;
			menuTriggers[0].tabIndex = 0;

			const menus = Array.from(node.querySelectorAll<HTMLElement>('[data-melt-menubar-menu]'));
=======
			const menuTriggers = Array.from(node.querySelectorAll('[data-melt-menubar-trigger]'));
			if (!menuTriggers.length || !isHTMLElement(menuTriggers[0])) return;
			menuTriggers[0].tabIndex = 0;

			const menus = Array.from(node.querySelectorAll('[data-melt-menubar-menu]')).filter(
				(el): el is HTMLElement => isHTMLElement(el)
			);

>>>>>>> 36da4399
			scopedMenus.set(menus);

			return {
				destroy: noop,
			};
		},
	});

	const menuDefaults = {
		positioning: {
			placement: 'bottom-start',
		},
		preventScroll: true,
		arrowSize: 8,
		dir: 'ltr',
		loop: false,
	} satisfies Defaults<CreateMenubarMenuProps>;

	const createMenu = (props?: CreateMenubarMenuProps) => {
		const withDefaults = { ...menuDefaults, ...props } satisfies CreateMenubarMenuProps;
		const rootOpen = writable(false);
		const rootActiveTrigger = writable<HTMLElement | null>(null);

		// options
		const options = toWritableStores(withDefaults);
		const { positioning } = options;

		const m = createMenuBuilder({
			rootOptions: options,
			rootOpen,
			rootActiveTrigger,
			disableTriggerRefocus: true,
			disableFocusFirstItem: true,
			nextFocusable,
			prevFocusable,
			selector: 'menubar-menu',
		});

		const menu = builder(name('menu'), {
			stores: [rootOpen],
			returned: ([$rootOpen]) => {
				return {
					role: 'menu',
					hidden: $rootOpen ? undefined : true,
					style: styleToString({
						display: $rootOpen ? undefined : 'none',
					}),
					id: m.rootIds.menu,
					'aria-labelledby': m.rootIds.trigger,
					'data-state': $rootOpen ? 'open' : 'closed',
					'data-melt-scope': rootIds.menubar,
					tabindex: -1,
				} as const;
			},
			action: (node: HTMLElement) => {
				let unsubPopper = noop;

				const unsubDerived = effect(
					[rootOpen, rootActiveTrigger, positioning],
					([$rootOpen, $rootActiveTrigger, $positioning]) => {
						unsubPopper();
						if ($rootOpen && $rootActiveTrigger) {
							tick().then(() => {
								const popper = usePopper(node, {
									anchorElement: $rootActiveTrigger,
									open: rootOpen,
									options: {
										floating: $positioning,
									},
								});

								if (popper && popper.destroy) {
									unsubPopper = popper.destroy;
								}
							});
						}
					}
				);

				const unsubEvents = executeCallbacks(
					addEventListener(node, 'keydown', (e) => {
						const target = e.target;
						const menuEl = e.currentTarget;

						if (!isHTMLElement(menuEl) || !isHTMLElement(target)) return;

						if (MENUBAR_NAV_KEYS.includes(e.key)) {
							handleCrossMenuNavigation(e, activeMenu);
						}

						/**
						 * Submenu key events bubble through portals and
						 * we only care about key events that happen inside this menu.
						 */
						const isKeyDownInside = target.closest('[role="menu"]') === menuEl;

						if (!isKeyDownInside) return;
						if (FIRST_LAST_KEYS.includes(e.key)) {
							handleMenuNavigation(e);
						}

						/**
						 * Menus should not be navigated using tab, so we prevent it.
						 * @see https://www.w3.org/WAI/ARIA/apg/practices/keyboard-interface/#kbd_general_within
						 */
						if (e.key === kbd.TAB) {
							e.preventDefault();
							rootActiveTrigger.set(null);
							rootOpen.set(false);
							handleTabNavigation(e, nextFocusable, prevFocusable);
						}

						/**
						 * Check for typeahead search and handle it.
						 */
						const isCharacterKey = e.key.length === 1;
						const isModifierKey = e.ctrlKey || e.altKey || e.metaKey;
						if (!isModifierKey && isCharacterKey) {
							m.handleTypeaheadSearch(e.key, getMenuItems(menuEl));
						}
					})
				);
				return {
					destroy() {
						unsubDerived();
						unsubEvents();
						unsubPopper();
					},
				};
			},
		});

		const trigger = builder(name('trigger'), {
			stores: [rootOpen],
			returned: ([$rootOpen]) => {
				return {
					'aria-controls': m.rootIds.menu,
					'aria-expanded': $rootOpen,
					'data-state': $rootOpen ? 'open' : 'closed',
					id: m.rootIds.trigger,
					'aria-haspopup': 'menu',
					'data-orientation': 'horizontal',
					role: 'menuitem',
				} as const;
			},
			action: (node: HTMLElement) => {
				applyAttrsIfDisabled(node);

				const menubarEl = document.getElementById(rootIds.menubar);
				if (!menubarEl) return;

				const menubarTriggers = Array.from(
					menubarEl.querySelectorAll('[data-melt-menubar-trigger]')
				);
				if (!menubarTriggers.length) return;
				if (menubarTriggers[0] === node) {
					node.tabIndex = 0;
				} else {
					node.tabIndex = -1;
				}

				const unsub = executeCallbacks(
					addEventListener(node, 'click', (e) => {
						const $rootOpen = get(rootOpen);
						const triggerEl = e.currentTarget;
						if (!isHTMLElement(triggerEl)) return;

						handleOpen(triggerEl);
						if (!$rootOpen) e.preventDefault();
					}),
					addEventListener(node, 'keydown', (e) => {
						const triggerEl = e.currentTarget;
						if (!isHTMLElement(triggerEl)) return;

						if (SELECTION_KEYS.includes(e.key) || e.key === kbd.ARROW_DOWN) {
							e.preventDefault();
							handleOpen(triggerEl);

							const menuId = triggerEl.getAttribute('aria-controls');
							if (!menuId) return;

							const menu = document.getElementById(menuId);
							if (!menu) return;

							const menuItems = getMenuItems(menu);
							if (!menuItems.length) return;

							handleRovingFocus(menuItems[0]);
						}
					}),
					addEventListener(node, 'pointerenter', (e) => {
						const triggerEl = e.currentTarget;
						if (!isHTMLElement(triggerEl)) return;

						const $activeMenu = get(activeMenu);
						const $rootOpen = get(rootOpen);
						if ($activeMenu && !$rootOpen) {
							rootOpen.set(true);
							activeMenu.set(m.rootIds.menu);
							rootActiveTrigger.set(triggerEl);
						}
					})
				);

				return {
					destroy: unsub,
				};
			},
		});

		effect([activeMenu], ([$activeMenu]) => {
			if (!isBrowser) return;
			if ($activeMenu === m.rootIds.menu) {
				if (get(rootOpen)) return;

<<<<<<< HEAD
				const triggerElement = document.getElementById(m.rootIds.trigger);
				if (!isHTMLElement(triggerElement)) return;
				rootActiveTrigger.set(triggerElement);
				addHighlight(triggerElement);
=======
				const triggerEl = document.getElementById(m.rootIds.trigger);
				if (!triggerEl) return;
				rootActiveTrigger.set(triggerEl);
				addHighlight(triggerEl);
>>>>>>> 36da4399
				rootOpen.set(true);
				return;
			}

			if ($activeMenu !== m.rootIds.menu) {
				if (!isBrowser) return;
				if (get(rootOpen)) {
<<<<<<< HEAD
					const triggerElement = document.getElementById(m.rootIds.trigger);
					if (!isHTMLElement(triggerElement)) return;
					removeHighlight(triggerElement);
=======
					const triggerEl = document.getElementById(m.rootIds.trigger);
					if (!triggerEl) return;
					removeHighlight(triggerEl);
>>>>>>> 36da4399
					rootActiveTrigger.set(null);
					rootOpen.set(false);
				}
				return;
			}
		});

		effect([rootOpen], ([$rootOpen]) => {
			if (!isBrowser) return;
			const triggerEl = document.getElementById(m.rootIds.trigger);
			if (!triggerEl) return;
			if (!$rootOpen && get(activeMenu) === m.rootIds.menu) {
				activeMenu.set('');
<<<<<<< HEAD
				if (triggerElement) {
					removeHighlight(triggerElement);
				}
				return;
			}
			if ($rootOpen) {
				if (triggerElement) {
					addHighlight(triggerElement);
				}
=======
				removeHighlight(triggerEl);
				return;
			}
			if ($rootOpen) {
				addHighlight(triggerEl);
>>>>>>> 36da4399
			}
		});

		function handleOpen(triggerEl: HTMLElement) {
			rootOpen.update((prev) => {
				const isOpen = !prev;
				if (isOpen) {
					nextFocusable.set(getNextFocusable(triggerEl));
					prevFocusable.set(getPreviousFocusable(triggerEl));
					rootActiveTrigger.set(triggerEl);
					activeMenu.set(m.rootIds.menu);
				} else {
					rootActiveTrigger.set(null);
					activeMenu.set('');
				}

				return isOpen;
			});
		}

		return {
			elements: {
				menu,
				trigger,
				item: m.item,
				checkboxItem: m.checkboxItem,
				arrow: m.arrow,
				separator: m.separator,
			},
			builders: {
				createSubmenu: m.createSubmenu,
				createMenuRadioGroup: m.createMenuRadioGroup,
			},
			states: {
				open: rootOpen,
			},
			options,
		};
	};

	onMount(() => {
		if (!isBrowser) return;

		const menubarEl = document.getElementById(rootIds.menubar);
		if (!menubarEl) return;

		const unsubEvents = executeCallbacks(
			addEventListener(menubarEl, 'keydown', (e) => {
				const target = e.target;
				const menuEl = e.currentTarget;
				if (!isHTMLElement(menuEl) || !isHTMLElement(target)) return;
				/**
				 * Submenu key events bubble through portals and
				 * we only care about key events that happen inside this menu.
				 */
				const isTargetTrigger = target.hasAttribute('data-melt-menubar-trigger');
				if (!isTargetTrigger) return;

				if (MENUBAR_NAV_KEYS.includes(e.key)) {
					handleMenubarNavigation(e);
				}
			}),
			addEventListener(document, 'keydown', (e) => {
				if (e.key === kbd.ESCAPE) {
					activeMenu.set('');
				}
			})
		);

		return () => {
			unsubEvents();
		};
	});

	/**
	 * Keyboard event handler for menu navigation
	 * @param e The keyboard event
	 */
	function handleCrossMenuNavigation(e: KeyboardEvent, activeMenu: Writable<string>) {
		if (!isBrowser) return;
		e.preventDefault();

		// menu element being navigated
		const currentTarget = e.currentTarget;
		const target = e.target;

		if (!isHTMLElement(target) || !isHTMLElement(currentTarget)) return;

		const targetIsSubTrigger = target.hasAttribute('data-melt-menubar-menu-subtrigger');
		const isKeyDownInsideSubMenu = target.closest('[role="menu"]') !== currentTarget;

		const prevMenuKey = kbd.ARROW_LEFT;
		const isPrevKey = e.key === prevMenuKey;
		const isNextKey = !isPrevKey;

		// prevent navigation when opening a submenu
		if (isNextKey && targetIsSubTrigger) return;
		// prevent navigation when closing a submenu
		if (isPrevKey && isKeyDownInsideSubMenu) return;

		// menus scoped to the menubar
		const childMenus = get(scopedMenus);
		if (!childMenus.length) return;
		// Index of the currently focused item in the candidate nodes array
		const currentIndex = childMenus.indexOf(currentTarget);
		// Calculate the index of the next menu item
		let nextIndex: number;
		switch (e.key) {
			case kbd.ARROW_RIGHT:
				nextIndex = currentIndex < childMenus.length - 1 ? currentIndex + 1 : 0;
				break;
			case kbd.ARROW_LEFT:
				nextIndex = currentIndex > 0 ? currentIndex - 1 : childMenus.length - 1;
				break;
			case kbd.HOME:
				nextIndex = 0;
				break;
			case kbd.END:
				nextIndex = childMenus.length - 1;
				break;
			default:
				return;
		}

		const nextFocusedItem = childMenus[nextIndex];
		activeMenu.set(nextFocusedItem.id);
	}

	function getMenuTriggers(el: HTMLElement) {
		const menuEl = el.closest('[role="menubar"]');
		if (!isHTMLElement(menuEl)) return [];
		return Array.from(menuEl.querySelectorAll('[data-melt-menubar-trigger]')).filter(
			(el): el is HTMLElement => isHTMLElement(el)
		);
	}

	/**
	 * Keyboard event handler for menubar navigation.
	 * @param e The keyboard event
	 */
	function handleMenubarNavigation(e: KeyboardEvent) {
		e.preventDefault();

		// currently focused menu item
		const currentFocusedItem = document.activeElement;
		// menu element being navigated
		const currentTarget = e.currentTarget;
		if (!isHTMLElement(currentTarget) || !isHTMLElement(currentFocusedItem)) return;

		// menu items of the current menu
		const menuTriggers = getMenuTriggers(currentTarget);
		if (!menuTriggers.length) return;

		const candidateNodes = menuTriggers.filter((item) => {
			if (item.hasAttribute('data-disabled')) {
				return false;
			}
			if (item.getAttribute('disabled') === 'true') {
				return false;
			}
			return true;
		});

		// Index of the currently focused item in the candidate nodes array
		const currentIndex = candidateNodes.indexOf(currentFocusedItem);

		// Calculate the index of the next menu item
		let nextIndex: number;
		const $loop = get(loop);
		switch (e.key) {
			case kbd.ARROW_RIGHT:
				nextIndex =
					currentIndex < candidateNodes.length - 1 ? currentIndex + 1 : $loop ? 0 : currentIndex;
				break;
			case kbd.ARROW_LEFT:
				nextIndex = currentIndex > 0 ? currentIndex - 1 : $loop ? candidateNodes.length - 1 : 0;
				break;
			case kbd.HOME:
				nextIndex = 0;
				break;
			case kbd.END:
				nextIndex = candidateNodes.length - 1;
				break;
			default:
				return;
		}

		handleRovingFocus(candidateNodes[nextIndex]);
	}

	return {
		elements: {
			menubar,
		},
		builders: {
			createMenu,
		},
		options,
	};
}<|MERGE_RESOLUTION|>--- conflicted
+++ resolved
@@ -1,26 +1,4 @@
-import { usePopper } from '$lib/internal/actions';
-import {
-	addEventListener,
-	addHighlight,
-	builder,
-	createElHelpers,
-	effect,
-	executeCallbacks,
-	FIRST_LAST_KEYS,
-	generateId,
-	getNextFocusable,
-	getPreviousFocusable,
-	handleRovingFocus,
-	isBrowser,
-	isHTMLElement,
-	kbd,
-	noop,
-	removeHighlight,
-	SELECTION_KEYS,
-	styleToString,
-} from '$lib/internal/helpers';
 import type { Defaults } from '$lib/internal/types';
-import { onMount, tick } from 'svelte';
 import { get, writable, type Writable } from 'svelte/store';
 import {
 	applyAttrsIfDisabled,
@@ -29,10 +7,7 @@
 	handleMenuNavigation,
 	handleTabNavigation,
 	type MenuParts,
-	removeHighlight,
-	addHighlight,
 } from '../menu';
-<<<<<<< HEAD
 import {
 	executeCallbacks,
 	isHTMLElement,
@@ -50,13 +25,12 @@
 	getPreviousFocusable,
 	builder,
 	createElHelpers,
-	isLeftClick,
 	toWritableStores,
+	removeHighlight,
+	addHighlight,
 } from '$lib/internal/helpers';
 import { onMount, tick } from 'svelte';
 import { usePopper } from '$lib/internal/actions';
-=======
->>>>>>> 36da4399
 import type { CreateMenubarMenuProps, CreateMenubarProps } from './types';
 
 const MENUBAR_NAV_KEYS = [kbd.ARROW_LEFT, kbd.ARROW_RIGHT, kbd.HOME, kbd.END];
@@ -91,15 +65,6 @@
 			};
 		},
 		action: (node: HTMLElement) => {
-<<<<<<< HEAD
-			const menuTriggers = Array.from(
-				node.querySelectorAll<HTMLElement>('[data-melt-menubar-trigger]')
-			);
-			if (menuTriggers.length === 0) return;
-			menuTriggers[0].tabIndex = 0;
-
-			const menus = Array.from(node.querySelectorAll<HTMLElement>('[data-melt-menubar-menu]'));
-=======
 			const menuTriggers = Array.from(node.querySelectorAll('[data-melt-menubar-trigger]'));
 			if (!menuTriggers.length || !isHTMLElement(menuTriggers[0])) return;
 			menuTriggers[0].tabIndex = 0;
@@ -108,7 +73,6 @@
 				(el): el is HTMLElement => isHTMLElement(el)
 			);
 
->>>>>>> 36da4399
 			scopedMenus.set(menus);
 
 			return {
@@ -324,17 +288,10 @@
 			if ($activeMenu === m.rootIds.menu) {
 				if (get(rootOpen)) return;
 
-<<<<<<< HEAD
-				const triggerElement = document.getElementById(m.rootIds.trigger);
-				if (!isHTMLElement(triggerElement)) return;
-				rootActiveTrigger.set(triggerElement);
-				addHighlight(triggerElement);
-=======
 				const triggerEl = document.getElementById(m.rootIds.trigger);
 				if (!triggerEl) return;
 				rootActiveTrigger.set(triggerEl);
 				addHighlight(triggerEl);
->>>>>>> 36da4399
 				rootOpen.set(true);
 				return;
 			}
@@ -342,15 +299,9 @@
 			if ($activeMenu !== m.rootIds.menu) {
 				if (!isBrowser) return;
 				if (get(rootOpen)) {
-<<<<<<< HEAD
-					const triggerElement = document.getElementById(m.rootIds.trigger);
-					if (!isHTMLElement(triggerElement)) return;
-					removeHighlight(triggerElement);
-=======
 					const triggerEl = document.getElementById(m.rootIds.trigger);
 					if (!triggerEl) return;
 					removeHighlight(triggerEl);
->>>>>>> 36da4399
 					rootActiveTrigger.set(null);
 					rootOpen.set(false);
 				}
@@ -364,23 +315,11 @@
 			if (!triggerEl) return;
 			if (!$rootOpen && get(activeMenu) === m.rootIds.menu) {
 				activeMenu.set('');
-<<<<<<< HEAD
-				if (triggerElement) {
-					removeHighlight(triggerElement);
-				}
-				return;
-			}
-			if ($rootOpen) {
-				if (triggerElement) {
-					addHighlight(triggerElement);
-				}
-=======
 				removeHighlight(triggerEl);
 				return;
 			}
 			if ($rootOpen) {
 				addHighlight(triggerEl);
->>>>>>> 36da4399
 			}
 		});
 
