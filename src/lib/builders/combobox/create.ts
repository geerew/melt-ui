import { usePopper } from '$lib/internal/actions';
import {
	addEventListener,
	back,
	builder,
	createElHelpers,
	effect,
	executeCallbacks,
	FIRST_LAST_KEYS,
	forward,
	generateId,
	isBrowser,
	isElementDisabled,
	isHTMLElement,
	isHTMLInputElement,
	kbd,
	last,
	next,
	noop,
	prev,
	removeScroll,
	sleep,
	styleToString,
	toWritableStores,
	addHighlight,
	removeHighlight,
} from '$lib/internal/helpers';
import { getOptions } from '$lib/internal/helpers/list';
import type { Defaults } from '$lib/internal/types';
import { tick } from 'svelte';
import { derived, get, readonly, writable } from 'svelte/store';
import type { ComboboxItemProps, CreateComboboxProps } from './types';
<<<<<<< HEAD
import { omit } from '../../internal/helpers/object';
=======
import { createLabel } from '../label';
>>>>>>> d363076d

// prettier-ignore
export const INTERACTION_KEYS = [kbd.ARROW_LEFT, kbd.ARROW_RIGHT, kbd.SHIFT, kbd.CAPS_LOCK, kbd.CONTROL, kbd.ALT, kbd.META, kbd.ENTER, kbd.F1, kbd.F2, kbd.F3, kbd.F4, kbd.F5, kbd.F6, kbd.F7, kbd.F8, kbd.F9, kbd.F10, kbd.F11, kbd.F12];

const defaults = {
	scrollAlignment: 'nearest',
	loop: true,
} satisfies Defaults<CreateComboboxProps<unknown>>;

const { name, selector } = createElHelpers('combobox');

/**
 * Creates an ARIA-1.2-compliant combobox.
 *
 * @TODO support providing an initial selected item
 * @TODO expose a nice mechanism for clearing the input.
 * @TODO would it be useful to have a callback for when an item is selected?
 * @TODO multi-select using `tags-input` builder?
 */
export function createCombobox<T>(props: CreateComboboxProps<T>) {
	const withDefaults = { ...defaults, ...props } satisfies CreateComboboxProps<T>;

	const open = writable(false);
	// Trigger element for the popper portal. This will be our input element.
	const activeTrigger = writable<HTMLElement | null>(null);
	// The currently highlighted menu item.
	const highlightedItem = writable<HTMLElement | null>(null);
	// The current value of the input element.
	const inputValue = writable('');
	// All items in the menu.
	const items = writable(withDefaults.items);
	// A subset of items that match the filterFunction predicate.
	const filteredItems = writable(withDefaults.items);
	// The currently selected menu item.
	const selectedItem = writable<T>(undefined);

	// options
	const options = toWritableStores(omit(withDefaults, 'items'));
	const { scrollAlignment, loop, filterFunction, itemToString } = options;

	const ids = {
		input: generateId(),
		menu: generateId(),
		label: generateId(),
	};

	/** Closes the menu. */
	function closeMenu() {
		open.set(false);
		activeTrigger.set(null);
	}

	/** Opens the menu. */
	function openMenu() {
		const triggerElement = document.getElementById(ids.input);
		if (!isHTMLElement(triggerElement)) return;
		activeTrigger.set(triggerElement);
		open.set(true);
		// Wait a tick for the menu to open then highlight the selected item.
		tick().then(() => {
			const menuElement = document.getElementById(ids.menu);
			if (!isHTMLElement(menuElement)) return;
			const selectedItem = menuElement.querySelector('[aria-selected=true]');
			if (!isHTMLElement(selectedItem)) return;
			highlightedItem.set(selectedItem);
		});
	}

	/** Resets the combobox inputValue and filteredItems back to the selectedItem */
	function reset() {
		const $itemToString = get(itemToString);
		const $selectedItem = get(selectedItem);

		// If no item is selected the input should be cleared and the filter reset.
		if (!$selectedItem) {
			inputValue.set('');
		} else {
			inputValue.set($itemToString($selectedItem));
		}
		// Reset the filtered items to the full list.
		filteredItems.set(get(items));
	}

	/**
	 * Selects an item from the menu and updates the input value.
	 * @param index array index of the item to select.
	 */
	function selectItem(item: HTMLElement) {
		const $itemToString = get(itemToString);
		if (item.dataset.index) {
			const index = parseInt(item.dataset.index, 10);
			const $item = get(filteredItems)[index];
			inputValue.set($itemToString($item));

			selectedItem.set($item);
			// Reset the filtered items to the full list.
			filteredItems.set(get(items));
		}
	}

	/**
	 * Determines if a given item is selected.
	 * This is useful for displaying additional markup on the selected item.
	 */
	const isSelected = derived([selectedItem], ([$selectedItem]) => {
		return (item: T) => $selectedItem === item;
	});

	/**
	 * Function to update the items in the combobox. It provides the current
	 * items as an argument and expects an updated list in return.
	 *
	 * The updated list is set in both `items` and `filteredItems` stores so
	 * that the filterFunction predicate is applied to any added items. Eg:
	 * ```ts
	 * function addNewBook(book: Book) {
	 *   updateItems((books) => [...books, book]);
	 * };
	 * ```
	 */
	function updateItems(updaterFunction: (currentItems: T[]) => T[]): void {
		const $currentItems = get(items);
		const $inputValue = get(inputValue);
		const $filterFunction = get(filterFunction);
		// Retrieve the updated list of items from the user-provided function.
		const updatedItems = updaterFunction($currentItems);
		// Update the store containing all items.
		items.set(updatedItems);
		// Run the filter function on the updated list and store the result.
		filteredItems.set(updatedItems.filter((item) => $filterFunction(item, $inputValue)));
	}

	/** Action and attributes for the text input. */
	const input = builder(name('input'), {
		stores: [open, highlightedItem],
		returned: ([$open, $highlightedItem]) => {
			return {
				'aria-activedescendant': $highlightedItem?.id,
				'aria-autocomplete': 'list',
				'aria-controls': ids.menu,
				'aria-expanded': $open,
				'aria-labelledby': ids.label,
				autocomplete: 'off',
				id: ids.input,
				role: 'combobox',
			} as const;
		},
		action: (node: HTMLInputElement) => {
			const unsubscribe = executeCallbacks(
				addEventListener(node, 'click', () => {
					openMenu();
				}),
				// Handle all input key events including typing, meta, and navigation.
				addEventListener(node, 'keydown', (e) => {
					const $open = get(open);
					/**
					 * When the menu is closed...
					 */
					if (!$open) {
						// Pressing `esc` should blur the input.
						if (e.key === kbd.ESCAPE) {
							node.blur();
							return;
						}
						// Pressing one of the interaction keys shouldn't open the menu.
						if (INTERACTION_KEYS.includes(e.key)) {
							return;
						}

						// Tab should not open the menu.
						if (e.key === kbd.TAB) {
							return;
						}

						// Pressing backspace when the input is blank shouldn't open the menu.
						if (e.key === kbd.BACKSPACE && node.value === '') {
							return;
						}

						// All other events should open the menu.
						openMenu();

						tick().then(() => {
							const $selectedItem = get(selectedItem);
							if ($selectedItem) return;

							const menuEl = document.getElementById(ids.menu);
							if (!isHTMLElement(menuEl)) return;

							const enabledItems = Array.from(
								menuEl.querySelectorAll(`${selector('item')}:not([data-disabled])`)
							).filter((item): item is HTMLElement => isHTMLElement(item));
							if (!enabledItems.length) return;

							if (e.key === kbd.ARROW_DOWN) {
								highlightedItem.set(enabledItems[0]);
							} else if (e.key === kbd.ARROW_UP) {
								highlightedItem.set(last(enabledItems));
							}
						});
					}
					/**
					 * When the menu is open...
					 */
					// Pressing `esc` should close the menu.
					if (e.key === kbd.ESCAPE || e.key === kbd.TAB) {
						closeMenu();
						reset();
						return;
					}
					// Pressing enter with a highlighted item should select it.
					if (e.key === kbd.ENTER) {
						const $highlightedItem = get(highlightedItem);
						if ($highlightedItem) {
							selectItem($highlightedItem);
						}
						closeMenu();
					}
					// Pressing Alt + Up should close the menu.
					if (e.key === kbd.ARROW_UP && e.altKey) {
						closeMenu();
					}
					// Navigation (up, down, etc.) should change the highlighted item.
					if (FIRST_LAST_KEYS.includes(e.key)) {
						e.preventDefault();
						// Get all the menu items.
						const menuElement = document.getElementById(ids.menu);
						if (!isHTMLElement(menuElement)) return;
						const itemElements = getOptions(menuElement);
						if (!itemElements.length) return;
						// Disabled items can't be highlighted. Skip them.
						const candidateNodes = itemElements.filter((opt) => !isElementDisabled(opt));
						// Get the index of the currently highlighted item.
						const $currentItem = get(highlightedItem);
						const currentIndex = $currentItem ? candidateNodes.indexOf($currentItem) : -1;
						// Find the next menu item to highlight.
						const $loop = get(loop);
						const $scrollAlignment = get(scrollAlignment);
						let nextItem: HTMLElement;
						switch (e.key) {
							case kbd.ARROW_DOWN:
								nextItem = next(candidateNodes, currentIndex, $loop);
								break;
							case kbd.PAGE_DOWN:
								nextItem = forward(candidateNodes, currentIndex, 10, $loop);
								break;
							case kbd.ARROW_UP:
								nextItem = prev(candidateNodes, currentIndex, $loop);
								break;
							case kbd.PAGE_UP:
								nextItem = back(candidateNodes, currentIndex, 10, $loop);
								break;
							case kbd.HOME:
								nextItem = candidateNodes[0];
								break;
							case kbd.END:
								nextItem = last(candidateNodes);
								break;
							default:
								return;
						}
						// Highlight the new item and scroll it into view.
						highlightedItem.set(nextItem);
						nextItem.scrollIntoView({ block: $scrollAlignment });
					}
				}),
				// Listens to the input value and filters the items accordingly.
				addEventListener(node, 'input', (e) => {
					if (!isHTMLInputElement(e.target)) return;
					const $filterFunction = get(filterFunction);
					const $items = get(items);
					const value = e.target.value;
					inputValue.set(value);
					filteredItems.set($items.filter((item) => $filterFunction(item, value)));
				})
			);
			return { destroy: unsubscribe };
		},
	});

	/**
	 * Action and attributes for the menu element.
	 */
	const menu = builder(name('menu'), {
		stores: [open],
		returned: ([$open]) =>
			({
				hidden: $open ? undefined : true,
				id: ids.menu,
				role: 'listbox',
				style: styleToString({ display: $open ? undefined : 'none' }),
			} as const),
		action: (node: HTMLElement) => {
			let unsubPopper = noop;
			let unsubScroll = noop;
			const unsubscribe = executeCallbacks(
				//  Bind the popper portal to the input element.
				effect([open, activeTrigger], ([$open, $activeTrigger]) => {
					unsubPopper();
					unsubScroll();
					if ($open && $activeTrigger) {
						unsubScroll = removeScroll();
						tick().then(() => {
							const popper = usePopper(node, {
								anchorElement: $activeTrigger,
								open,
								options: {
									floating: { placement: 'bottom', sameWidth: true },
									focusTrap: null,
									clickOutside: {
										handler: (e) => {
											const target = e.target;
											if (isHTMLElement(target)) {
												const closestLabel = target.closest(selector('label'));
												const isTrigger = target === $activeTrigger;
												const isLabel = target.id === ids.label;
												if (closestLabel || isTrigger || isLabel) {
													return;
												}
											}
											reset();
											closeMenu();
										},
									},
								},
							});
							if (popper && popper.destroy) {
								unsubPopper = popper.destroy;
							}
						});
					}
				}),
				// Remove highlight when the pointer leaves the menu.
				addEventListener(node, 'pointerleave', () => {
					highlightedItem.set(null);
				})
			);
			return {
				destroy: () => {
					unsubscribe();
					unsubPopper();
					unsubScroll();
				},
			};
		},
	});

	// Use our existing label builder to create a label for the combobox input.
	const labelBuilder = createLabel();
	const { action: labelAction } = get(labelBuilder);

	const label = builder(name('label'), {
		returned: () => {
			return {
				id: ids.label,
				for: ids.input,
			};
		},
		action: labelAction,
	});

	const item = builder(name('item'), {
		stores: [selectedItem],
		returned:
			([$selectedItem]) =>
			(props: ComboboxItemProps<T>) =>
				({
					'data-disabled': props.disabled ? '' : undefined,
					'aria-disabled': props.disabled ? true : undefined,
					'aria-selected': props.item === $selectedItem,
					'data-index': props.index,
					id: `${ids.input}-descendent-${props.index}`,
					role: 'option',
					style: styleToString({ cursor: props.disabled ? 'default' : 'pointer' }),
				} as const),
		action: (node: HTMLElement) => {
			const unsubscribe = executeCallbacks(
				// Handle highlighting items when the pointer moves over them.
				addEventListener(node, 'pointermove', () => {
					// Skip highlighting if the item is already highlighted.
					if (node === get(highlightedItem)) return;
					// If the item is disabled, clear the highlight.
					if (isElementDisabled(node)) {
						highlightedItem.set(null);
						return;
					}
					// Otherwise, proceed.
					highlightedItem.set(node);
				}),
				addEventListener(node, 'click', (e) => {
					e.stopPropagation();
					// If the item is disabled, `preventDefault` to stop the input losing focus.
					if (isElementDisabled(node)) {
						e.preventDefault();
						return;
					}
					// Otherwise, select the item and close the menu.
					selectItem(node);
					closeMenu();
				})
			);
			return { destroy: unsubscribe };
		},
	});

	/**
	 * Handles moving the `data-highlighted` attribute between items when
	 * the user moves their pointer or navigates with their keyboard.
	 */
	effect([highlightedItem, scrollAlignment], ([$highlightedItem, $scrollAlignment]) => {
		if (!isBrowser) return;
		const menuElement = document.getElementById(ids.menu);
		if (!isHTMLElement(menuElement)) return;
		getOptions(menuElement).forEach((node) => {
			if (node === $highlightedItem) {
				addHighlight(node);
			} else {
				removeHighlight(node);
			}
		});
		if ($highlightedItem) {
			sleep(1).then(() => $highlightedItem.scrollIntoView({ block: $scrollAlignment }));
		}
	});

	return {
		elements: {
			input,
			item,
			menu,
		},
		states: {
			open,
			inputValue,
			filteredItems: readonly(filteredItems),
			selectedItem,
		},
		helpers: {
			updateItems,
			isSelected,
		},
		options,
<<<<<<< HEAD
=======
		open,
		menu,
		input,
		item,
		label,
>>>>>>> d363076d
	};
}<|MERGE_RESOLUTION|>--- conflicted
+++ resolved
@@ -30,11 +30,8 @@
 import { tick } from 'svelte';
 import { derived, get, readonly, writable } from 'svelte/store';
 import type { ComboboxItemProps, CreateComboboxProps } from './types';
-<<<<<<< HEAD
 import { omit } from '../../internal/helpers/object';
-=======
 import { createLabel } from '../label';
->>>>>>> d363076d
 
 // prettier-ignore
 export const INTERACTION_KEYS = [kbd.ARROW_LEFT, kbd.ARROW_RIGHT, kbd.SHIFT, kbd.CAPS_LOCK, kbd.CONTROL, kbd.ALT, kbd.META, kbd.ENTER, kbd.F1, kbd.F2, kbd.F3, kbd.F4, kbd.F5, kbd.F6, kbd.F7, kbd.F8, kbd.F9, kbd.F10, kbd.F11, kbd.F12];
@@ -383,7 +380,9 @@
 	});
 
 	// Use our existing label builder to create a label for the combobox input.
-	const labelBuilder = createLabel();
+	const {
+		elements: { root: labelBuilder },
+	} = createLabel();
 	const { action: labelAction } = get(labelBuilder);
 
 	const label = builder(name('label'), {
@@ -465,6 +464,7 @@
 			input,
 			item,
 			menu,
+			label,
 		},
 		states: {
 			open,
@@ -477,13 +477,5 @@
 			isSelected,
 		},
 		options,
-<<<<<<< HEAD
-=======
-		open,
-		menu,
-		input,
-		item,
-		label,
->>>>>>> d363076d
 	};
 }