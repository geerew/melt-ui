--- conflicted
+++ resolved
@@ -119,11 +119,8 @@
 	rootOpen: Writable<boolean>;
 	rootActiveTrigger: Writable<HTMLElement | null>;
 	rootOptions: Writable<CreateMenuArgs>;
-<<<<<<< HEAD
 	disableTriggerRefocus?: boolean;
 	disableFocusFirstItem?: boolean;
-=======
->>>>>>> 532a9cba
 	nextFocusable: Writable<HTMLElement | null>;
 	prevFocusable: Writable<HTMLElement | null>;
 };
@@ -132,12 +129,6 @@
 	const rootOptions = opts.rootOptions;
 	const rootOpen = opts.rootOpen;
 	const rootActiveTrigger = opts.rootActiveTrigger;
-<<<<<<< HEAD
-=======
-	const nextFocusable = opts.nextFocusable;
-	const prevFocusable = opts.prevFocusable;
-
->>>>>>> 532a9cba
 	/**
 	 * Keeps track of the next/previous focusable element when the menu closes.
 	 * This is because we are portaling the menu to the body and we need
@@ -146,11 +137,8 @@
 	 * Without keeping track of this, the focus would be reset to the top of
 	 * the page (or the first focusable element in the body).
 	 */
-<<<<<<< HEAD
 	const nextFocusable = opts.nextFocusable;
 	const prevFocusable = opts.prevFocusable;
-=======
->>>>>>> 532a9cba
 
 	/**
 	 * Keeps track of if the user is using the keyboard to navigate the menu.
@@ -1080,7 +1068,6 @@
 			} else if ($rootActiveTrigger) {
 				// Focus on active trigger trigger
 				handleRovingFocus($rootActiveTrigger);
-<<<<<<< HEAD
 			} else {
 				if (opts.disableTriggerRefocus) {
 					return;
@@ -1089,8 +1076,6 @@
 				if (isHTMLElement(triggerElement)) {
 					handleRovingFocus(triggerElement);
 				}
-=======
->>>>>>> 532a9cba
 			}
 		});
 
