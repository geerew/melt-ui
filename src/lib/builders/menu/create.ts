import { usePopper } from '$lib/internal/actions/popper';
import {
	addEventListener,
	builder,
	createElHelpers,
	createTypeaheadSearch,
	derivedWithUnsubscribe,
	effect,
	executeCallbacks,
	FIRST_LAST_KEYS,
	generateId,
	getNextFocusable,
	getPreviousFocusable,
	handleRovingFocus,
	isBrowser,
	isElementDisabled,
	isHTMLElement,
	kbd,
	noop,
	removeScroll,
	SELECTION_KEYS,
	sleep,
	styleToString,
<<<<<<< HEAD
	isLeftClick,
	toWritableStores,
=======
	addHighlight,
	removeHighlight,
>>>>>>> dedfbccc
} from '$lib/internal/helpers';
import type { Defaults, TextDirection } from '$lib/internal/types';
import { onMount, tick } from 'svelte';
import { derived, get, writable, type Writable } from 'svelte/store';
import { createSeparator } from '../separator';
import type {
	CheckboxItemProps,
	CreateMenuProps,
	CreateRadioGroupProps,
	CreateSubmenuProps,
	ItemProps,
	MenuBuilderOptions,
	MenuParts,
	RadioItemActionProps,
	RadioItemProps,
	Selector,
} from './types';

export const SUB_OPEN_KEYS: Record<TextDirection, string[]> = {
	ltr: [...SELECTION_KEYS, kbd.ARROW_RIGHT],
	rtl: [...SELECTION_KEYS, kbd.ARROW_LEFT],
};
export const SUB_CLOSE_KEYS: Record<TextDirection, string[]> = {
	ltr: [kbd.ARROW_LEFT],
	rtl: [kbd.ARROW_RIGHT],
};

const defaults = {
	arrowSize: 8,
	positioning: {
		placement: 'bottom',
	},
	preventScroll: true,
	closeOnEscape: true,
	loop: false,
} satisfies Defaults<CreateMenuProps>;

export function createMenuBuilder(opts: MenuBuilderOptions) {
	const { name, selector } = createElHelpers<MenuParts>(opts.selector);

	const { preventScroll, arrowSize, positioning, closeOnEscape, closeOnOutsideClick } =
		opts.rootOptions;

	const rootOpen = opts.rootOpen;
	const rootActiveTrigger = opts.rootActiveTrigger;
	/**
	 * Keeps track of the next/previous focusable element when the menu closes.
	 * This is because we are portaling the menu to the body and we need
	 * to be able to focus the next element in the DOM when the menu closes.
	 *
	 * Without keeping track of this, the focus would be reset to the top of
	 * the page (or the first focusable element in the body).
	 */
	const nextFocusable = opts.nextFocusable;
	const prevFocusable = opts.prevFocusable;

	/**
	 * Keeps track of if the user is using the keyboard to navigate the menu.
	 * This is used to determine how we handle focus on open behavior differently
	 * than when the user is using the mouse.
	 */
	const isUsingKeyboard = writable(false);

	/**
	 * Stores used to manage the grace area for submenus. This prevents us
	 * from closing a submenu when the user is moving their mouse from the
	 * trigger to the submenu.
	 */
	const lastPointerX = writable(0);
	const pointerGraceIntent = writable<GraceIntent | null>(null);
	const pointerDir = writable<Side>('right');

	/**
	 * Track currently focused item in the menu.
	 */
	const currentFocusedItem = writable<HTMLElement | null>(null);

	const pointerMovingToSubmenu = derivedWithUnsubscribe(
		[pointerDir, pointerGraceIntent],
		([$pointerDir, $pointerGraceIntent]) => {
			return (e: PointerEvent) => {
				const isMovingTowards = $pointerDir === $pointerGraceIntent?.side;

				return isMovingTowards && isPointerInGraceArea(e, $pointerGraceIntent?.area);
			};
		}
	);

	const { typed, handleTypeaheadSearch } = createTypeaheadSearch();

	const rootIds = {
		menu: generateId(),
		trigger: generateId(),
	};

	const rootMenu = builder(name(), {
		stores: [rootOpen, rootActiveTrigger],
		returned: ([$rootOpen, $rootActiveTrigger]) => {
			const fullyOpen = $rootOpen && $rootActiveTrigger;
			return {
				role: 'menu',
				hidden: fullyOpen ? undefined : true,
				style: styleToString({
					display: fullyOpen ? undefined : 'none',
				}),
				id: rootIds.menu,
				'aria-labelledby': rootIds.trigger,
				'data-state': fullyOpen ? 'open' : 'closed',
				tabindex: -1,
			} as const;
		},
		action: (node: HTMLElement) => {
			let unsubPopper = noop;

			const unsubDerived = effect(
				[rootOpen, rootActiveTrigger, positioning, closeOnOutsideClick],
				([$rootOpen, $rootActiveTrigger, $positioning, $closeOnOutsideClick]) => {
					unsubPopper();
					if (!($rootOpen && $rootActiveTrigger)) return;
					tick().then(() => {
						setMeltMenuAttribute(node, selector);
						const popper = usePopper(node, {
							anchorElement: $rootActiveTrigger,
							open: rootOpen,
							options: {
								floating: $positioning,
								clickOutside: $closeOnOutsideClick ? undefined : null,
							},
						});

						if (popper && popper.destroy) {
							unsubPopper = popper.destroy;
						}
					});
				}
			);

			const unsubEvents = executeCallbacks(
				addEventListener(node, 'keydown', (e) => {
					const target = e.target;
					const menuEl = e.currentTarget;
					if (!isHTMLElement(target) || !isHTMLElement(menuEl)) return;

					/**
					 * Submenu key events bubble through portals and
					 * we only care about key events that happen inside this menu.
					 */
					const isKeyDownInside = target.closest('[role="menu"]') === menuEl;

					if (!isKeyDownInside) return;
					if (FIRST_LAST_KEYS.includes(e.key)) {
						handleMenuNavigation(e);
					}

					/**
					 * Menus should not be navigated using tab
					 * @see https://www.w3.org/WAI/ARIA/apg/practices/keyboard-interface/#kbd_general_within
					 */
					if (e.key === kbd.TAB) {
						e.preventDefault();
						rootActiveTrigger.set(null);
						rootOpen.set(false);
						handleTabNavigation(e, nextFocusable, prevFocusable);
						return;
					}

					/**
					 * Check for typeahead search and handle it.
					 */
					const isCharacterKey = e.key.length === 1;
					const isModifierKey = e.ctrlKey || e.altKey || e.metaKey;
					if (!isModifierKey && isCharacterKey) {
						handleTypeaheadSearch(e.key, getMenuItems(menuEl));
					}
				})
			);
			return {
				destroy() {
					unsubDerived();
					unsubEvents();
					unsubPopper();
				},
			};
		},
	});

	const rootTrigger = builder(name('trigger'), {
		stores: [rootOpen],
		returned: ([$rootOpen]) => {
			return {
				'aria-controls': rootIds.menu,
				'aria-expanded': $rootOpen,
				'data-state': $rootOpen ? 'open' : 'closed',
				id: rootIds.trigger,
				tabindex: 0,
			} as const;
		},
		action: (node: HTMLElement) => {
			applyAttrsIfDisabled(node);
			const unsub = executeCallbacks(
				addEventListener(node, 'click', (e) => {
					const $rootOpen = get(rootOpen);
					const triggerEl = e.currentTarget;
					if (!isHTMLElement(triggerEl)) return;

					handleOpen(triggerEl);
					if (!$rootOpen) e.preventDefault();
				}),
				addEventListener(node, 'keydown', (e) => {
					const triggerEl = e.currentTarget;
					if (!isHTMLElement(triggerEl)) return;

<<<<<<< HEAD
					if (!(SELECTION_KEYS.includes(e.key) || e.key === kbd.ARROW_DOWN)) return;

					if (e.key === kbd.ARROW_DOWN) {
						/**
						 * We don't want to scroll the page when the user presses the
						 * down arrow when focused on the trigger, so we prevent that
						 * default behavior.
						 */
						e.preventDefault();
					}
					rootOpen.update((prev) => {
						const isOpen = !prev;
						if (isOpen) {
							nextFocusable.set(getNextFocusable(triggerElement));
							prevFocusable.set(getPreviousFocusable(triggerElement));
							rootActiveTrigger.set(triggerElement);
						} else {
							rootActiveTrigger.set(null);
						}

						return isOpen;
					});

					const menuId = triggerElement.getAttribute('aria-controls');
					if (!menuId) return;
=======
					if (SELECTION_KEYS.includes(e.key) || e.key === kbd.ARROW_DOWN) {
						e.preventDefault();
						handleOpen(triggerEl);

						const menuId = triggerEl.getAttribute('aria-controls');
						if (!menuId) return;
>>>>>>> dedfbccc

					const menu = document.getElementById(menuId);
					if (!isHTMLElement(menu)) return;

					const menuItems = getMenuItems(menu);
					if (!menuItems.length) return;

<<<<<<< HEAD
					const nextFocusedElement = menuItems[0];
					if (!isHTMLElement(nextFocusedElement)) return;

					handleRovingFocus(nextFocusedElement);
=======
						handleRovingFocus(menuItems[0]);
					}
>>>>>>> dedfbccc
				})
			);

			return {
				destroy: unsub,
			};
		},
	});

	const rootArrow = builder(name('arrow'), {
		stores: arrowSize,
		returned: ($arrowSize) => ({
			'data-arrow': true,
			style: styleToString({
				position: 'absolute',
				width: `var(--arrow-size, ${$arrowSize}px)`,
				height: `var(--arrow-size, ${$arrowSize}px)`,
			}),
		}),
	});

	const item = builder(name('item'), {
		returned: () => {
			return {
				role: 'menuitem',
				tabindex: -1,
				'data-orientation': 'vertical',
			};
		},
		action: (node: HTMLElement, params: ItemProps = {}) => {
			const { onSelect } = params;

			setMeltMenuAttribute(node, selector);
			applyAttrsIfDisabled(node);

			const unsub = executeCallbacks(
				addEventListener(node, 'pointerdown', (e) => {
					const itemEl = e.currentTarget;
					if (!isHTMLElement(itemEl)) return;
					if (isElementDisabled(itemEl)) {
						e.preventDefault();
						return;
					}
				}),
				addEventListener(node, 'click', (e) => {
					const itemEl = e.currentTarget;
					if (!isHTMLElement(itemEl)) return;
					if (isElementDisabled(itemEl)) {
						e.preventDefault();
						return;
					}

					if (e.defaultPrevented) {
						handleRovingFocus(itemEl);
						return;
					}
					onSelect?.(e);
					if (e.defaultPrevented) return;
					rootOpen.set(false);
				}),
				addEventListener(node, 'keydown', (e) => {
					onItemKeyDown(e);
				}),
				addEventListener(node, 'pointermove', (e) => {
					onMenuItemPointerMove(e);
				}),
				addEventListener(node, 'pointerleave', (e) => {
					onMenuItemPointerLeave(e);
				}),
				addEventListener(node, 'focusin', (e) => {
					onItemFocusIn(e);
				}),
				addEventListener(node, 'focusout', (e) => {
					onItemFocusOut(e);
				})
			);

			return {
				destroy: unsub,
			};
		},
	});

	const checkboxItemDefaults = {
		checked: writable(false),
	};

	const checkboxItem = builder(name('checkbox-item'), {
		returned: () => ({
			role: 'menuitemcheckbox',
			tabindex: -1,
			'data-orientation': 'vertical',
		}),
		action: (node: HTMLElement, params: CheckboxItemProps) => {
			setMeltMenuAttribute(node, selector);
			applyAttrsIfDisabled(node);
			const { checked, onSelect } = { ...checkboxItemDefaults, ...params };
			const $checked = get(checked);
			node.setAttribute('aria-checked', isIndeterminate($checked) ? 'mixed' : String($checked));
			node.setAttribute('data-state', getCheckedState($checked));

			const unsub = executeCallbacks(
				addEventListener(node, 'pointerdown', (e) => {
					const itemEl = e.currentTarget;
					if (!isHTMLElement(itemEl)) return;
					if (isElementDisabled(itemEl)) {
						e.preventDefault();
						return;
					}
				}),
				addEventListener(node, 'click', (e) => {
					const itemEl = e.currentTarget;
					if (!isHTMLElement(itemEl)) return;
					if (isElementDisabled(itemEl)) {
						e.preventDefault();
						return;
					}

					if (e.defaultPrevented) {
						handleRovingFocus(itemEl);
						return;
					}
					onSelect?.(e);
					if (e.defaultPrevented) return;
					checked.update((prev) => {
						if (isIndeterminate(prev)) return true;
						return !prev;
					});

					rootOpen.set(false);
				}),
				addEventListener(node, 'keydown', (e) => {
					onItemKeyDown(e);
				}),
				addEventListener(node, 'pointermove', (e) => {
					const itemEl = e.currentTarget;
					if (!isHTMLElement(itemEl)) return;

					if (isElementDisabled(itemEl)) {
						onItemLeave(e);
						return;
					}

					onMenuItemPointerMove(e, itemEl);
				}),
				addEventListener(node, 'pointerleave', (e) => {
					onMenuItemPointerLeave(e);
				}),
				addEventListener(node, 'focusin', (e) => {
					onItemFocusIn(e);
				}),
				addEventListener(node, 'focusout', (e) => {
					onItemFocusOut(e);
				})
			);

			return {
				destroy: unsub,
			};
		},
	});

	const createMenuRadioGroup = (args: CreateRadioGroupProps = {}) => {
		const value = writable(args.value ?? null);

		const radioGroup = builder(name('radio-group'), {
			returned: () => ({
				role: 'group',
			}),
		});

		const radioItemDefaults = {
			disabled: false,
		};

		const radioItem = builder(name('radio-item'), {
			stores: [value],
			returned: ([$value]) => {
				return (itemProps: RadioItemProps) => {
					const { value: itemValue, disabled } = { ...radioItemDefaults, ...itemProps };
					const checked = $value === itemValue;

					return {
						disabled,
						role: 'menuitemradio',
						'data-state': checked ? 'checked' : 'unchecked',
						'aria-checked': checked,
						'data-disabled': disabled ? '' : undefined,
						'data-value': itemValue,
						'data-orientation': 'vertical',
						tabindex: -1,
					};
				};
			},
			action: (node: HTMLElement, params: RadioItemActionProps = {}) => {
				setMeltMenuAttribute(node, selector);
				const { onSelect } = params;

				const unsub = executeCallbacks(
					addEventListener(node, 'pointerdown', (e) => {
						const itemEl = e.currentTarget;
						if (!isHTMLElement(itemEl)) return;
						const itemValue = node.dataset.value;
						const disabled = node.dataset.disabled;

						if (disabled || itemValue === undefined) {
							e.preventDefault();
							return;
						}
					}),
					addEventListener(node, 'click', (e) => {
						const itemEl = e.currentTarget;
						if (!isHTMLElement(itemEl)) return;
						const itemValue = node.dataset.value;
						const disabled = node.dataset.disabled;

						if (disabled || itemValue === undefined) {
							e.preventDefault();
							return;
						}

						if (e.defaultPrevented) {
							if (!isHTMLElement(itemEl)) return;

							handleRovingFocus(itemEl);
							return;
						}
						onSelect?.(e);
						if (e.defaultPrevented) return;

						value.set(itemValue);
						rootOpen.set(false);
					}),
					addEventListener(node, 'keydown', (e) => {
						onItemKeyDown(e);
					}),
					addEventListener(node, 'pointermove', (e) => {
						const itemEl = e.currentTarget;
						if (!isHTMLElement(itemEl)) return;

						const itemValue = node.dataset.value;
						const disabled = node.dataset.disabled;

						if (disabled || itemValue === undefined) {
							onItemLeave(e);
							return;
						}
						onMenuItemPointerMove(e, itemEl);
					}),
					addEventListener(node, 'pointerleave', (e) => {
						onMenuItemPointerLeave(e);
					}),
					addEventListener(node, 'focusin', (e) => {
						onItemFocusIn(e);
					}),
					addEventListener(node, 'focusout', (e) => {
						onItemFocusOut(e);
					})
				);

				return {
					destroy: unsub,
				};
			},
		});

		const isChecked = derived(value, ($value) => {
			return (itemValue: string) => {
				return $value === itemValue;
			};
		});

		return {
			elements: {
				radioGroup,
				radioItem,
			},
			states: {
				value,
			},
			helpers: {
				isChecked,
			},
		};
	};

	const {
		elements: { root: separator },
	} = createSeparator({
		orientation: 'horizontal',
	});

	/* -------------------------------------------------------------------------------------------------
	 * SUBMENU
	 * -----------------------------------------------------------------------------------------------*/

	const subMenuDefaults = {
		...defaults,
		disabled: false,
		positioning: {
			placement: 'right-start',
			gutter: 8,
		},
	} satisfies Defaults<CreateSubmenuProps>;

	const createSubmenu = (args?: CreateSubmenuProps) => {
		const withDefaults = { ...subMenuDefaults, ...args } satisfies CreateSubmenuProps;

		const subOpen = writable(false);

		// options
		const options = toWritableStores(withDefaults);

		const { positioning, arrowSize, disabled } = options;

		const subActiveTrigger = writable<HTMLElement | null>(null);
		const subOpenTimer = writable<number | null>(null);
		const pointerGraceTimer = writable(0);

		const subIds = {
			menu: generateId(),
			trigger: generateId(),
		};

		const subMenu = builder(name('submenu'), {
			stores: [subOpen],
			returned: ([$subOpen]) => {
				return {
					role: 'menu',
					hidden: $subOpen ? undefined : true,
					style: styleToString({
						display: $subOpen ? undefined : 'none',
					}),
					id: subIds.menu,
					'aria-labelledby': subIds.trigger,
					'data-state': $subOpen ? 'open' : 'closed',
					tabindex: -1,
				} as const;
			},
			action: (node: HTMLElement) => {
				let unsubPopper = noop;

				const unsubDerived = effect(
					[subOpen, subActiveTrigger, positioning],
					([$subOpen, $subActiveTrigger, $positioning]) => {
						unsubPopper();
						if ($subOpen && $subActiveTrigger) {
							tick().then(() => {
								const parentMenuEl = getParentMenu($subActiveTrigger);

								const popper = usePopper(node, {
									anchorElement: $subActiveTrigger,
									open: subOpen,
									options: {
										floating: $positioning,
										portal: isHTMLElement(parentMenuEl) ? parentMenuEl : undefined,
										clickOutside: null,
										focusTrap: null,
									},
								});

								if (popper && popper.destroy) {
									unsubPopper = popper.destroy;
								}
							});
						}
					}
				);

				const unsubEvents = executeCallbacks(
					addEventListener(node, 'keydown', (e) => {
						if (e.key === kbd.ESCAPE) {
							return;
						}

						// Submenu key events bubble through portals.
						// We only want the keys in this menu.
						const target = e.target;
						const menuEl = e.currentTarget;
						if (!isHTMLElement(target) || !isHTMLElement(menuEl)) return;

						const isKeyDownInside = target.closest('[role="menu"]') === menuEl;
						if (!isKeyDownInside) return;

						if (FIRST_LAST_KEYS.includes(e.key)) {
							// prevent events from bubbling
							e.stopImmediatePropagation();
							handleMenuNavigation(e);
							return;
						}

						const isCloseKey = SUB_CLOSE_KEYS['ltr'].includes(e.key);
						const isModifierKey = e.ctrlKey || e.altKey || e.metaKey;
						const isCharacterKey = e.key.length === 1;

						// close the submenu if the user presses a close key
						if (isCloseKey) {
							const $subActiveTrigger = get(subActiveTrigger);
							e.preventDefault();
							subOpen.update(() => {
								if ($subActiveTrigger) {
									handleRovingFocus($subActiveTrigger);
								}
								subActiveTrigger.set(null);
								return false;
							});
							return;
						}

						/**
						 * Menus should not be navigated using tab, so we prevent it.
						 * @see https://www.w3.org/WAI/ARIA/apg/practices/keyboard-interface/#kbd_general_within
						 */
						if (e.key === kbd.TAB) {
							e.preventDefault();
							rootActiveTrigger.set(null);
							rootOpen.set(false);
							handleTabNavigation(e, nextFocusable, prevFocusable);
							return;
						}

						if (!isModifierKey && isCharacterKey) {
							// typeahead logic
							handleTypeaheadSearch(e.key, getMenuItems(menuEl));
						}
					}),
					addEventListener(node, 'pointermove', (e) => {
						onMenuPointerMove(e);
					}),
					addEventListener(node, 'focusout', (e) => {
						const $subActiveTrigger = get(subActiveTrigger);
						if (get(isUsingKeyboard)) {
							const target = e.target;
							const submenuEl = document.getElementById(subIds.menu);
							if (!isHTMLElement(submenuEl) || !isHTMLElement(target)) return;

							if (!submenuEl.contains(target) && target !== $subActiveTrigger) {
								subOpen.set(false);
								subActiveTrigger.set(null);
							}
						} else {
							const menuEl = e.currentTarget;
							const relatedTarget = e.relatedTarget;
							if (!isHTMLElement(relatedTarget) || !isHTMLElement(menuEl)) return;

							if (!menuEl.contains(relatedTarget) && relatedTarget !== $subActiveTrigger) {
								subOpen.set(false);
								subActiveTrigger.set(null);
							}
						}
					})
				);

				return {
					destroy() {
						unsubDerived();
						unsubPopper();
						unsubEvents();
					},
				};
			},
		});

		const subTrigger = builder(name('subtrigger'), {
			stores: [subOpen, disabled],
			returned: ([$subOpen, $disabled]) => {
				return {
					role: 'menuitem',
					id: subIds.trigger,
					tabindex: -1,
					'aria-controls': subIds.menu,
					'aria-expanded': $subOpen,
					'data-state': $subOpen ? 'open' : 'closed',
					'data-disabled': $disabled ? '' : undefined,
					'aria-haspopop': 'menu',
				} as const;
			},
			action: (node: HTMLElement) => {
				setMeltMenuAttribute(node, selector);
				applyAttrsIfDisabled(node);

				const unsubTimer = () => {
					clearTimerStore(subOpenTimer);
					window.clearTimeout(get(pointerGraceTimer));
					pointerGraceIntent.set(null);
				};

				const unsubEvents = executeCallbacks(
					addEventListener(node, 'click', (e) => {
						if (e.defaultPrevented) return;

						const triggerEl = e.currentTarget;
						if (!isHTMLElement(triggerEl) || isElementDisabled(triggerEl)) return;

						// Manually focus because iOS Safari doesn't always focus on click (e.g. buttons)
						handleRovingFocus(triggerEl);
						if (!get(subOpen)) {
							subOpen.update((prev) => {
								const isAlreadyOpen = prev;
								if (!isAlreadyOpen) {
									subActiveTrigger.set(triggerEl);
									return !prev;
								}
								return prev;
							});
						}
					}),
					addEventListener(node, 'keydown', (e) => {
						const $typed = get(typed);
						const triggerEl = e.currentTarget;
						if (!isHTMLElement(triggerEl) || isElementDisabled(triggerEl)) return;
						const isTypingAhead = $typed.length > 0;
						if (isTypingAhead && e.key === kbd.SPACE) return;

						if (SUB_OPEN_KEYS['ltr'].includes(e.key)) {
							if (!get(subOpen)) {
								triggerEl.click();
								e.preventDefault();
								return;
							}

							const menuId = triggerEl.getAttribute('aria-controls');
							if (!menuId) return;

							const menuEl = document.getElementById(menuId);
							if (!isHTMLElement(menuEl)) return;

							const firstItem = getMenuItems(menuEl)[0];

							handleRovingFocus(firstItem);
						}
					}),
					addEventListener(node, 'pointermove', (e) => {
						if (!isMouse(e)) return;
						onItemEnter(e);

						if (e.defaultPrevented) return;

						const triggerEl = e.currentTarget;
						if (!isHTMLElement(triggerEl)) return;

						handleRovingFocus(triggerEl);

						const openTimer = get(subOpenTimer);
						if (!get(subOpen) && !openTimer && !isElementDisabled(triggerEl)) {
							subOpenTimer.set(
								window.setTimeout(() => {
									subOpen.update(() => {
										subActiveTrigger.set(triggerEl);
										return true;
									});
									clearTimerStore(subOpenTimer);
								}, 100)
							);
						}
					}),
					addEventListener(node, 'pointerleave', (e) => {
						if (!isMouse(e)) return;
						clearTimerStore(subOpenTimer);

						const submenuEl = document.getElementById(subIds.menu);
						const contentRect = submenuEl?.getBoundingClientRect();

						if (contentRect) {
							const side = submenuEl?.dataset.side as Side;
							const rightSide = side === 'right';
							const bleed = rightSide ? -5 : +5;
							const contentNearEdge = contentRect[rightSide ? 'left' : 'right'];
							const contentFarEdge = contentRect[rightSide ? 'right' : 'left'];

							pointerGraceIntent.set({
								area: [
									// Apply a bleed on clientX to ensure that our exit point is
									// consistently within polygon bounds
									{ x: e.clientX + bleed, y: e.clientY },
									{ x: contentNearEdge, y: contentRect.top },
									{ x: contentFarEdge, y: contentRect.top },
									{ x: contentFarEdge, y: contentRect.bottom },
									{ x: contentNearEdge, y: contentRect.bottom },
								],
								side,
							});

							window.clearTimeout(get(pointerGraceTimer));
							pointerGraceTimer.set(
								window.setTimeout(() => {
									pointerGraceIntent.set(null);
								}, 300)
							);
						} else {
							onTriggerLeave(e);
							if (e.defaultPrevented) return;

							// There's 100ms where the user may leave an item before the submenu was opened.
							pointerGraceIntent.set(null);
						}
					}),
					addEventListener(node, 'focusout', (e) => {
						const triggerEl = e.currentTarget;
						if (!isHTMLElement(triggerEl)) return;

						removeHighlight(triggerEl);

						const relatedTarget = e.relatedTarget;
						if (!isHTMLElement(relatedTarget)) return;

						const menuId = triggerEl.getAttribute('aria-controls');
						if (!menuId) return;

						const menu = document.getElementById(menuId);

						if (menu && !menu.contains(relatedTarget)) {
							subActiveTrigger.set(null);
							subOpen.set(false);
						}
					}),
					addEventListener(node, 'focusin', (e) => {
						onItemFocusIn(e);
					})
				);

				return {
					destroy() {
						unsubTimer();
						unsubEvents();
					},
				};
			},
		});

		const subArrow = builder(name('subarrow'), {
			stores: arrowSize,
			returned: ($arrowSize) => ({
				'data-arrow': true,
				style: styleToString({
					position: 'absolute',
					width: `var(--arrow-size, ${$arrowSize}px)`,
					height: `var(--arrow-size, ${$arrowSize}px)`,
				}),
			}),
		});

		/* -------------------------------------------------------------------------------------------------
		 * Sub Menu Effects
		 * -----------------------------------------------------------------------------------------------*/

		effect([rootOpen], ([$rootOpen]) => {
			if (!$rootOpen) {
				subActiveTrigger.set(null);
				subOpen.set(false);
			}
		});

		effect([pointerGraceIntent], ([$pointerGraceIntent]) => {
			if (!isBrowser) return;
			if (!$pointerGraceIntent) {
				window.clearTimeout(get(pointerGraceTimer));
			}
		});

		effect([subOpen], ([$subOpen]) => {
			if (!isBrowser) return;

			sleep(1).then(() => {
				const menuEl = document.getElementById(subIds.menu);
				if (!menuEl) return;

				if ($subOpen && get(isUsingKeyboard)) {
					// Selector to get menu items belonging to menu
					const menuItems = getMenuItems(menuEl);
					if (!menuItems.length) return;
					handleRovingFocus(menuItems[0]);
				}

				if (!$subOpen) {
					const focusedItem = get(currentFocusedItem);
					if (focusedItem && menuEl.contains(focusedItem)) {
						removeHighlight(focusedItem);
					}
				}
				if (menuEl && !$subOpen) {
					const subTriggerEl = document.getElementById(subIds.trigger);
					if (!subTriggerEl || document.activeElement === subTriggerEl) return;
					removeHighlight(subTriggerEl);
				}
			});
		});

		return {
			elements: {
				subTrigger,
				subMenu,
				subArrow,
			},
			states: {
				subOpen,
			},
			options,
		};
	};

	onMount(() => {
		/**
		 * We need to set the active trigger on mount to cover the
		 * case where the user sets the `open` store to `true` without
		 * clicking on the trigger.
		 */
		const triggerEl = document.getElementById(rootIds.trigger);
		if (isHTMLElement(triggerEl) && get(rootOpen)) {
			rootActiveTrigger.set(triggerEl);
		}

		const handlePointer = () => isUsingKeyboard.set(false);
		const handleKeyDown = () => {
			isUsingKeyboard.set(true);
			document.addEventListener('pointerdown', handlePointer, { capture: true, once: true });
			document.addEventListener('pointermove', handlePointer, { capture: true, once: true });
		};
		document.addEventListener('keydown', handleKeyDown, { capture: true });

		const keydownListener = (e: KeyboardEvent) => {
			if (e.key === kbd.ESCAPE && get(closeOnEscape)) {
				rootOpen.set(false);
				return;
			}
		};
		document.addEventListener('keydown', keydownListener);

		return () => {
			document.removeEventListener('keydown', handleKeyDown, { capture: true });
			document.removeEventListener('pointerdown', handlePointer, { capture: true });
			document.removeEventListener('pointermove', handlePointer, { capture: true });
			document.removeEventListener('keydown', keydownListener);
		};
	});

	/* -------------------------------------------------------------------------------------------------
	 * Root Effects
	 * -----------------------------------------------------------------------------------------------*/

	effect([rootOpen, currentFocusedItem], ([$rootOpen, $currentFocusedItem]) => {
		if (!$rootOpen && $currentFocusedItem) {
			removeHighlight($currentFocusedItem);
		}
	});

	effect([rootOpen, rootActiveTrigger], ([$rootOpen, $rootActiveTrigger]) => {
		if (!isBrowser) return;

		const unsubs: Array<() => void> = [];

		if ($rootOpen && get(preventScroll)) {
			unsubs.push(removeScroll());
		}

		if (!$rootOpen && $rootActiveTrigger) {
			handleRovingFocus($rootActiveTrigger);
		}

		sleep(1).then(() => {
			const menuEl = document.getElementById(rootIds.menu);
			if (menuEl && $rootOpen && get(isUsingKeyboard)) {
				if (opts.disableFocusFirstItem) {
					handleRovingFocus(menuEl);
					return;
				}
				// Get menu items belonging to the root menu
				const menuItems = getMenuItems(menuEl);
				if (!menuItems.length) return;

				// Focus on first menu item
				handleRovingFocus(menuItems[0]);
			} else if ($rootActiveTrigger) {
				// Focus on active trigger trigger
				handleRovingFocus($rootActiveTrigger);
			} else {
				if (opts.disableTriggerRefocus) {
					return;
				}
				const triggerEl = document.getElementById(rootIds.trigger);
				if (!triggerEl) return;
				handleRovingFocus(triggerEl);
			}
		});

		return () => {
			unsubs.forEach((unsub) => unsub());
		};
	});

<<<<<<< HEAD
=======
	onMount(() => {
		const handlePointer = () => isUsingKeyboard.set(false);
		const handleKeyDown = () => {
			isUsingKeyboard.set(true);
			document.addEventListener('pointerdown', handlePointer, { capture: true, once: true });
			document.addEventListener('pointermove', handlePointer, { capture: true, once: true });
		};
		document.addEventListener('keydown', handleKeyDown, { capture: true });

		const keydownListener = (e: KeyboardEvent) => {
			if (e.key === kbd.ESCAPE) {
				rootOpen.set(false);
				return;
			}
		};
		document.addEventListener('keydown', keydownListener);

		return () => {
			document.removeEventListener('keydown', handleKeyDown, { capture: true });
			document.removeEventListener('pointerdown', handlePointer, { capture: true });
			document.removeEventListener('pointermove', handlePointer, { capture: true });
			document.removeEventListener('keydown', keydownListener);
		};
	});

	function handleOpen(triggerEl: HTMLElement) {
		rootOpen.update((prev) => {
			const isOpen = !prev;
			if (isOpen) {
				nextFocusable.set(getNextFocusable(triggerEl));
				prevFocusable.set(getPreviousFocusable(triggerEl));
				rootActiveTrigger.set(triggerEl);
			} else {
				rootActiveTrigger.set(null);
			}

			return isOpen;
		});
	}

>>>>>>> dedfbccc
	/* -------------------------------------------------------------------------------------------------
	 * Pointer Event Effects
	 * -----------------------------------------------------------------------------------------------*/

	function onItemFocusIn(e: FocusEvent) {
		const itemEl = e.currentTarget;
		if (!isHTMLElement(itemEl)) return;
		const $currentFocusedItem = get(currentFocusedItem);
		if ($currentFocusedItem) {
			removeHighlight($currentFocusedItem);
		}
		addHighlight(itemEl);

		/**
		 * Accomodates for Firefox focus event behavior, which differs
		 * from other browsers. We're setting the current focused item
		 * so when we close the menu, we can remove the data-highlighted
		 * attribute from the item, since a blur nor focusout event will be fired
		 * when the menu is closed via `clickOutside` or the ESC key.
		 */
		currentFocusedItem.set(itemEl);
	}

	/**
	 * Each of the menu items share the same focusout event handler.
	 */
	function onItemFocusOut(e: FocusEvent) {
		const itemEl = e.currentTarget;
		if (!isHTMLElement(itemEl)) return;
		removeHighlight(itemEl);
	}

	function onItemEnter(e: PointerEvent) {
		if (isPointerMovingToSubmenu(e)) {
			e.preventDefault();
		}
	}

	function onItemLeave(e: PointerEvent) {
		if (isPointerMovingToSubmenu(e)) {
			return;
		}
		const target = e.target;
		if (!isHTMLElement(target)) return;

		const parentMenuEl = getParentMenu(target);
		if (!parentMenuEl) return;

		handleRovingFocus(parentMenuEl);
	}

	function onTriggerLeave(e: PointerEvent) {
		if (isPointerMovingToSubmenu(e)) {
			e.preventDefault();
		}
	}

	function onMenuPointerMove(e: PointerEvent) {
		if (!isMouse(e)) return;

		const target = e.target;
		const currentTarget = e.currentTarget;
		if (!isHTMLElement(currentTarget) || !isHTMLElement(target)) return;

		const $lastPointerX = get(lastPointerX);
		const pointerXHasChanged = $lastPointerX !== e.clientX;

		// We don't use `e.movementX` for this check because Safari will
		// always return `0` on a pointer e.
		if (currentTarget.contains(target) && pointerXHasChanged) {
			const newDir = e.clientX > $lastPointerX ? 'right' : 'left';
			pointerDir.set(newDir);
			lastPointerX.set(e.clientX);
		}
	}

	function onMenuItemPointerMove(e: PointerEvent, currTarget: HTMLElement | null = null) {
		if (!isMouse(e)) return;
		onItemEnter(e);
		if (e.defaultPrevented) return;

		// if we've already checked the current target, we don't need to again
		if (currTarget) {
			handleRovingFocus(currTarget);
			return;
		}

		// otherwise we will
		const currentTarget = e.currentTarget;
		if (!isHTMLElement(currentTarget)) return;
		// focus on the current menu item
		handleRovingFocus(currentTarget);
	}

	function onMenuItemPointerLeave(e: PointerEvent) {
		if (!isMouse(e)) return;
		onItemLeave(e);
	}

	/* -------------------------------------------------------------------------------------------------
	 * Helper Functions
	 * -----------------------------------------------------------------------------------------------*/

	function onItemKeyDown(e: KeyboardEvent) {
		const $typed = get(typed);
		const isTypingAhead = $typed.length > 0;
		if (isTypingAhead && e.key === kbd.SPACE) {
			e.preventDefault();
			return;
		}
		if (SELECTION_KEYS.includes(e.key)) {
			/**
			 * We prevent default browser behaviour for selection keys as they should trigger
			 * a selection only:
			 * - prevents space from scrolling the page.
			 * - if keydown causes focus to move, prevents keydown from firing on the new target.
			 */
			e.preventDefault();
			const itemEl = e.currentTarget;
			if (!isHTMLElement(itemEl)) return;

			itemEl.click();
		}
	}

	function isIndeterminate(checked?: boolean | 'indeterminate'): checked is 'indeterminate' {
		return checked === 'indeterminate';
	}

	function getCheckedState(checked: boolean | 'indeterminate') {
		return isIndeterminate(checked) ? 'indeterminate' : checked ? 'checked' : 'unchecked';
	}

	function isPointerMovingToSubmenu(e: PointerEvent) {
		return get(pointerMovingToSubmenu)(e);
	}

	/**
	 * Get the parent menu element for a menu item.
	 * @param element The menu item element
	 */
	function getParentMenu(element: HTMLElement): HTMLElement | null {
		const parentMenuEl = element.closest('[role="menu"]');
		if (!isHTMLElement(parentMenuEl)) return null;
		return parentMenuEl;
	}

	return {
		trigger: rootTrigger,
		menu: rootMenu,
		open: rootOpen,
		item,
		checkboxItem,
		arrow: rootArrow,
		options: opts.rootOptions,
		createSubmenu,
		createMenuRadioGroup,
		separator,
		rootIds,
		handleTypeaheadSearch,
	};
}

export function handleTabNavigation(
	e: KeyboardEvent,
	nextFocusable: Writable<HTMLElement | null>,
	prevFocusable: Writable<HTMLElement | null>
) {
	if (e.shiftKey) {
		const $prevFocusable = get(prevFocusable);
		if ($prevFocusable) {
			e.preventDefault();
			$prevFocusable.focus();
			prevFocusable.set(null);
		}
	} else {
		const $nextFocusable = get(nextFocusable);
		if ($nextFocusable) {
			e.preventDefault();
			$nextFocusable.focus();
			nextFocusable.set(null);
		}
	}
}

/**
 * Get the menu items for a given menu element.
 * This only selects menu items that are direct children of the menu element,
 * not menu items that are nested in submenus.
 * @param element The menu item element
 */
export function getMenuItems(menuElement: HTMLElement) {
<<<<<<< HEAD
	const menuItems = Array.from(
		menuElement.querySelectorAll<HTMLElement>(`[data-melt-menu-id="${menuElement.id}"]`)
	);
	return menuItems;
=======
	return Array.from(menuElement.querySelectorAll(`[data-melt-menu-id="${menuElement.id}"]`)).filter(
		(item): item is HTMLElement => isHTMLElement(item)
	);
>>>>>>> dedfbccc
}

export function applyAttrsIfDisabled(element: HTMLElement | null) {
	if (!element || !isElementDisabled(element)) return;

	element.setAttribute('data-disabled', '');
	element.setAttribute('aria-disabled', 'true');
}

/**
 * Given a timer store, clear the timeout and set the store to null
 * @param openTimer The timer store
 */
export function clearTimerStore(timerStore: Writable<number | null>) {
	if (!isBrowser) return;
	const timer = get(timerStore);
	if (timer) {
		window.clearTimeout(timer);
		timerStore.set(null);
	}
}

/**
 * Check if the event is a mouse event
 * @param e The pointer event
 */
function isMouse(e: PointerEvent) {
	return e.pointerType === 'mouse';
}

/**
 * Set the `data-melt-menu-id` attribute on a menu item element.
 * @param element The menu item element
 */
export function setMeltMenuAttribute(element: HTMLElement | null, selector: Selector) {
	if (!element) return;
	const menuEl = element.closest(`${selector()}, ${selector('submenu')}`);

	if (!isHTMLElement(menuEl)) return;
	element.setAttribute('data-melt-menu-id', menuEl.id);
}

/**
 * Keyboard event handler for menu navigation
 * @param e The keyboard event
 */
export function handleMenuNavigation(e: KeyboardEvent) {
	e.preventDefault();

	// currently focused menu item
	const currentFocusedItem = document.activeElement;

	// menu element being navigated
	const currentTarget = e.currentTarget;

	if (!isHTMLElement(currentFocusedItem) || !isHTMLElement(currentTarget)) return;

	// menu items of the current menu
	const menuItems = getMenuItems(currentTarget);
	if (!menuItems.length) return;

	const candidateNodes = menuItems.filter((item) => {
		if (item.hasAttribute('data-disabled') || item.getAttribute('disabled') === 'true') {
			return false;
		}
		return true;
	});

	// Index of the currently focused item in the candidate nodes array
	const currentIndex = candidateNodes.indexOf(currentFocusedItem);

	// Calculate the index of the next menu item
	let nextIndex: number;
	switch (e.key) {
		case kbd.ARROW_DOWN:
			nextIndex = currentIndex < candidateNodes.length - 1 ? currentIndex + 1 : currentIndex;
			break;
		case kbd.ARROW_UP:
			nextIndex = currentIndex > 0 ? currentIndex - 1 : 0;
			break;
		case kbd.HOME:
			nextIndex = 0;
			break;
		case kbd.END:
			nextIndex = candidateNodes.length - 1;
			break;
		default:
			return;
	}

	handleRovingFocus(candidateNodes[nextIndex]);
}

export type Point = { x: number; y: number };
type Polygon = Point[];
type Side = 'left' | 'right';
type GraceIntent = { area: Polygon; side: Side };

function isPointerInGraceArea(e: PointerEvent, area?: Polygon) {
	if (!area) return false;
	const cursorPos = { x: e.clientX, y: e.clientY };
	return isPointInPolygon(cursorPos, area);
}

/**
 * Determine if a point is inside of a polygon.
 *
 * @see https://github.com/substack/point-in-polygon
 */
function isPointInPolygon(point: Point, polygon: Polygon) {
	const { x, y } = point;
	let inside = false;
	for (let i = 0, j = polygon.length - 1; i < polygon.length; j = i++) {
		const xi = polygon[i].x;
		const yi = polygon[i].y;
		const xj = polygon[j].x;
		const yj = polygon[j].y;

		// prettier-ignore
		const intersect = ((yi > y) !== (yj > y)) && (x < (xj - xi) * (y - yi) / (yj - yi) + xi);
		if (intersect) inside = !inside;
	}

	return inside;
}<|MERGE_RESOLUTION|>--- conflicted
+++ resolved
@@ -21,13 +21,9 @@
 	SELECTION_KEYS,
 	sleep,
 	styleToString,
-<<<<<<< HEAD
-	isLeftClick,
-	toWritableStores,
-=======
 	addHighlight,
 	removeHighlight,
->>>>>>> dedfbccc
+	toWritableStores,
 } from '$lib/internal/helpers';
 import type { Defaults, TextDirection } from '$lib/internal/types';
 import { onMount, tick } from 'svelte';
@@ -239,57 +235,20 @@
 				addEventListener(node, 'keydown', (e) => {
 					const triggerEl = e.currentTarget;
 					if (!isHTMLElement(triggerEl)) return;
-
-<<<<<<< HEAD
 					if (!(SELECTION_KEYS.includes(e.key) || e.key === kbd.ARROW_DOWN)) return;
-
-					if (e.key === kbd.ARROW_DOWN) {
-						/**
-						 * We don't want to scroll the page when the user presses the
-						 * down arrow when focused on the trigger, so we prevent that
-						 * default behavior.
-						 */
-						e.preventDefault();
-					}
-					rootOpen.update((prev) => {
-						const isOpen = !prev;
-						if (isOpen) {
-							nextFocusable.set(getNextFocusable(triggerElement));
-							prevFocusable.set(getPreviousFocusable(triggerElement));
-							rootActiveTrigger.set(triggerElement);
-						} else {
-							rootActiveTrigger.set(null);
-						}
-
-						return isOpen;
-					});
-
-					const menuId = triggerElement.getAttribute('aria-controls');
+					e.preventDefault();
+					handleOpen(triggerEl);
+
+					const menuId = triggerEl.getAttribute('aria-controls');
 					if (!menuId) return;
-=======
-					if (SELECTION_KEYS.includes(e.key) || e.key === kbd.ARROW_DOWN) {
-						e.preventDefault();
-						handleOpen(triggerEl);
-
-						const menuId = triggerEl.getAttribute('aria-controls');
-						if (!menuId) return;
->>>>>>> dedfbccc
 
 					const menu = document.getElementById(menuId);
-					if (!isHTMLElement(menu)) return;
+					if (!menu) return;
 
 					const menuItems = getMenuItems(menu);
 					if (!menuItems.length) return;
 
-<<<<<<< HEAD
-					const nextFocusedElement = menuItems[0];
-					if (!isHTMLElement(nextFocusedElement)) return;
-
-					handleRovingFocus(nextFocusedElement);
-=======
-						handleRovingFocus(menuItems[0]);
-					}
->>>>>>> dedfbccc
+					handleRovingFocus(menuItems[0]);
 				})
 			);
 
@@ -1080,8 +1039,6 @@
 		};
 	});
 
-<<<<<<< HEAD
-=======
 	onMount(() => {
 		const handlePointer = () => isUsingKeyboard.set(false);
 		const handleKeyDown = () => {
@@ -1122,7 +1079,6 @@
 		});
 	}
 
->>>>>>> dedfbccc
 	/* -------------------------------------------------------------------------------------------------
 	 * Pointer Event Effects
 	 * -----------------------------------------------------------------------------------------------*/
@@ -1315,16 +1271,9 @@
  * @param element The menu item element
  */
 export function getMenuItems(menuElement: HTMLElement) {
-<<<<<<< HEAD
-	const menuItems = Array.from(
-		menuElement.querySelectorAll<HTMLElement>(`[data-melt-menu-id="${menuElement.id}"]`)
-	);
-	return menuItems;
-=======
 	return Array.from(menuElement.querySelectorAll(`[data-melt-menu-id="${menuElement.id}"]`)).filter(
 		(item): item is HTMLElement => isHTMLElement(item)
 	);
->>>>>>> dedfbccc
 }
 
 export function applyAttrsIfDisabled(element: HTMLElement | null) {
