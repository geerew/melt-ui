export { AspectRatio } from './AspectRatio';
export { Accordion } from './Accordion';
export { Checkbox } from './Checkbox';
export { Collapsible } from './Collapsible';
export { Slider } from './Slider';
export { Switch } from './Switch';
<<<<<<< HEAD
export { Toggle } from './Toggle';
export { Popper } from './Popper';
export { Progress } from './Progress';
=======
export { AspectRatio } from './AspectRatio';
export { Progress } from './Progress';
export { Dialog } from './Dialog';
>>>>>>> e2df95c7
<|MERGE_RESOLUTION|>--- conflicted
+++ resolved
@@ -4,12 +4,6 @@
 export { Collapsible } from './Collapsible';
 export { Slider } from './Slider';
 export { Switch } from './Switch';
-<<<<<<< HEAD
 export { Toggle } from './Toggle';
-export { Popper } from './Popper';
 export { Progress } from './Progress';
-=======
-export { AspectRatio } from './AspectRatio';
-export { Progress } from './Progress';
-export { Dialog } from './Dialog';
->>>>>>> e2df95c7
+export { Dialog } from './Dialog';