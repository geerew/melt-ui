--- conflicted
+++ resolved
@@ -1,13 +1,5 @@
 <script lang="ts">
-<<<<<<< HEAD
-	import {
-		createSeparator,
-		melt,
-		type CreateSeparatorProps,
-	} from '@melt-ui/svelte';
-=======
-	import { createSeparator, type CreateSeparatorProps } from '$lib';
->>>>>>> 790203c0
+	import { createSeparator, melt, type CreateSeparatorProps } from '$lib';
 
 	export let orientation: CreateSeparatorProps['orientation'] = 'vertical';
 
