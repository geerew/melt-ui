<script lang="ts">
	import { createCombobox } from '@melt-ui/svelte';
	import { Check, ChevronDown, ChevronUp } from 'lucide-svelte';
	import { slide } from 'svelte/transition';

	interface Book {
		author: string;
		title: string;
		disabled: boolean;
	}

	let books: Book[] = [
		{
			author: 'Harper Lee',
			title: 'To Kill a Mockingbird',
			disabled: false,
		},
		{
			author: 'Lev Tolstoy',
			title: 'War and Peace',
			disabled: false,
		},
		{
			author: 'Fyodor Dostoyevsy',
			title: 'The Idiot',
			disabled: true,
		},
		{
			author: 'Oscar Wilde',
			title: 'A Picture of Dorian Gray',
			disabled: false,
		},
		{
			author: 'George Orwell',
			title: '1984',
			disabled: false,
		},
		{
			author: 'Jane Austen',
			title: 'Pride and Prejudice',
			disabled: false,
		},
		{
			author: 'Marcus Aurelius',
			title: 'Meditations',
			disabled: false,
		},
		{
			author: 'Fyodor Dostoevsky',
			title: 'The Brothers Karamazov',
			disabled: false,
		},
		{
			author: 'Lev Tolstoy',
			title: 'Anna Karenina',
			disabled: false,
		},
		{
			author: 'Fyodor Dostoevsky',
			title: 'Crime and Punishment',
			disabled: false,
		},
	];

<<<<<<< HEAD
	const filterFunction: ComboboxFilterFunction<Book> = (item, inputValue) => {
		// Example string normalization function. Replace as needed.
		const normalize = (str: string) => str.normalize().toLowerCase();
		const normalizedInput = normalize(inputValue);
		return (
			normalizedInput === '' ||
			normalize(item.title).includes(normalizedInput) ||
			normalize(item.author).includes(normalizedInput)
		);
	};

	const {
		elements: { menu, input, item },
		states: { open, inputValue, filteredItems },
		helpers: { isSelected },
	} = createCombobox({
		filterFunction,
=======
	const {
		elements: { input, menu, item, label },
		states: { open, inputValue, filteredItems },
		helpers: { isSelected },
	} = createCombobox({
		filterFunction: (item, inputValue) => {
			// Example string normalization function. Replace as needed.
			const normalize = (str: string) => str.normalize().toLowerCase();
			const normalizedInput = normalize(inputValue);
			return (
				normalizedInput === '' ||
				normalize(item.title).includes(normalizedInput) ||
				normalize(item.author).includes(normalizedInput)
			);
		},
>>>>>>> b24dc355
		items: books,
		itemToString: (item) => item.title,
		forceVisible: true,
	});
</script>

<div class="flex flex-col gap-1">
	<!-- svelte-ignore a11y-label-has-associated-control - $label contains the 'for' attribute -->
	<label melt={$label}>
		<span class="block capitalize">Choose your favorite book:</span>
	</label>

	<div class="relative">
		<input
			melt={$input}
			class="flex h-10 items-center justify-between rounded-md bg-white
					px-3 pr-12 text-magnum-700"
			placeholder="Best book ever"
			value={$inputValue}
		/>
		<div class="absolute right-1 top-1/2 z-10 -translate-y-1/2 text-magnum-700">
			{#if $open}
				<ChevronUp />
			{:else}
				<ChevronDown />
			{/if}
		</div>
	</div>
<<<<<<< HEAD
</label>
{#if $open}
	<ul
		class="z-10 flex max-h-[300px] flex-col overflow-hidden rounded-md"
		melt={$menu}
		transition:slide={{ duration: 150 }}
=======
</div>

<ul
	class="z-10 flex max-h-[300px] flex-col overflow-hidden rounded-md"
	melt={$menu}
>
	<!-- svelte-ignore a11y-no-noninteractive-tabindex -->
	<div
		class="flex max-h-full flex-col gap-2 overflow-y-auto bg-white px-2 py-2"
		tabindex="0"
>>>>>>> b24dc355
	>
		<!-- svelte-ignore a11y-no-noninteractive-tabindex -->
		<div
			class="flex max-h-full flex-col gap-2 overflow-y-auto bg-white px-2 py-2"
			tabindex="0"
		>
			{#if $filteredItems.length !== 0}
				{#each $filteredItems as book, index (index)}
					<li
						melt={$item({
							index,
							item: book,
							disabled: book.disabled,
						})}
						class="relative cursor-pointer rounded-md py-1 pl-8 pr-4 text-neutral-800
                        data-[highlighted]:bg-magnum-100 data-[highlighted]:text-magnum-700
                        data-[disabled]:opacity-50"
					>
						{#if $isSelected(book)}
							<div class="check">
								<Check />
							</div>
						{/if}
						<div>
							<span>{book.title}</span>
							<span class="block text-sm opacity-70">{book.author}</span>
						</div>
					</li>
				{/each}
			{:else}
				<li
					class="relative cursor-pointer rounded-md py-1 pl-8 pr-4
                    text-neutral-800 data-[highlighted]:bg-magnum-100
                    data-[highlighted]:text-magnum-700"
				>
					No results found
				</li>
			{/if}
		</div>
	</ul>
{/if}

<style lang="postcss">
	.check {
		@apply absolute left-2 top-1/2 text-magnum-500;
		translate: 0 calc(-50% + 1px);
	}
</style><|MERGE_RESOLUTION|>--- conflicted
+++ resolved
@@ -1,5 +1,5 @@
 <script lang="ts">
-	import { createCombobox } from '@melt-ui/svelte';
+	import { createCombobox, type ComboboxFilterFunction } from '@melt-ui/svelte';
 	import { Check, ChevronDown, ChevronUp } from 'lucide-svelte';
 	import { slide } from 'svelte/transition';
 
@@ -62,7 +62,6 @@
 		},
 	];
 
-<<<<<<< HEAD
 	const filterFunction: ComboboxFilterFunction<Book> = (item, inputValue) => {
 		// Example string normalization function. Replace as needed.
 		const normalize = (str: string) => str.normalize().toLowerCase();
@@ -75,28 +74,11 @@
 	};
 
 	const {
-		elements: { menu, input, item },
+		elements: { menu, input, item, label },
 		states: { open, inputValue, filteredItems },
 		helpers: { isSelected },
 	} = createCombobox({
 		filterFunction,
-=======
-	const {
-		elements: { input, menu, item, label },
-		states: { open, inputValue, filteredItems },
-		helpers: { isSelected },
-	} = createCombobox({
-		filterFunction: (item, inputValue) => {
-			// Example string normalization function. Replace as needed.
-			const normalize = (str: string) => str.normalize().toLowerCase();
-			const normalizedInput = normalize(inputValue);
-			return (
-				normalizedInput === '' ||
-				normalize(item.title).includes(normalizedInput) ||
-				normalize(item.author).includes(normalizedInput)
-			);
-		},
->>>>>>> b24dc355
 		items: books,
 		itemToString: (item) => item.title,
 		forceVisible: true,
@@ -125,25 +107,12 @@
 			{/if}
 		</div>
 	</div>
-<<<<<<< HEAD
-</label>
+</div>
 {#if $open}
 	<ul
 		class="z-10 flex max-h-[300px] flex-col overflow-hidden rounded-md"
 		melt={$menu}
 		transition:slide={{ duration: 150 }}
-=======
-</div>
-
-<ul
-	class="z-10 flex max-h-[300px] flex-col overflow-hidden rounded-md"
-	melt={$menu}
->
-	<!-- svelte-ignore a11y-no-noninteractive-tabindex -->
-	<div
-		class="flex max-h-full flex-col gap-2 overflow-y-auto bg-white px-2 py-2"
-		tabindex="0"
->>>>>>> b24dc355
 	>
 		<!-- svelte-ignore a11y-no-noninteractive-tabindex -->
 		<div
