--- conflicted
+++ resolved
@@ -64,20 +64,9 @@
 	];
 
 	const {
-<<<<<<< HEAD
-		elements: { input, menu, item },
+		elements: { input, menu, item, label },
 		states: { open, inputValue, filteredItems },
 		helpers: { isSelected },
-=======
-		open,
-		input,
-		menu,
-		item,
-		inputValue,
-		isSelected,
-		filteredItems,
-		label,
->>>>>>> d363076d
 	} = createCombobox({
 		filterFunction: (item, inputValue) => {
 			// Example string normalization function. Replace as needed.
