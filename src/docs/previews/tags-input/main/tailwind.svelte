--- conflicted
+++ resolved
@@ -1,11 +1,6 @@
 <script lang="ts">
-<<<<<<< HEAD
-	import { createTagsInput, melt } from '@melt-ui/svelte';
+	import { createTagsInput, melt } from '$lib';
 	import { X } from 'lucide-svelte';
-=======
-	import { createTagsInput } from '$lib';
-	import X from '~icons/lucide/x';
->>>>>>> 790203c0
 
 	const {
 		elements: { root, input, tag, deleteTrigger, edit },
