<script lang="ts">
	import { createAccordion, melt } from '@melt-ui/svelte';
	import { slide } from 'svelte/transition';

	const {
		elements: { content, item, trigger, root },
		helpers: { isSelected },
	} = createAccordion();

	const items = [
		{
			id: 'item-1',
			title: 'Is it accessible?',
			description: 'Yes. It adheres to the WAI-ARIA design pattern.',
		},
		{
			id: 'item-2',
			title: 'Is it unstyled?',
			description:
				"Yes. It's unstyled by default, giving you freedom over the look & feel.",
		},
		{
			id: 'item-3',
			title: 'Can it be animated?',
			description:
				'Yes! You can use the transition prop to configure the animation.',
		},
	];
</script>

<div
	class="mx-auto w-[18rem] max-w-full rounded-md shadow-lg sm:w-[25rem]"
	{...$root}
>
	{#each items as { id, title, description }, i}
		<div
			use:melt={$item(id)}
			class="overflow-hidden transition-colors first:rounded-t
            last:rounded-b focus-within:relative focus-within:z-10 focus-within:ring
            focus-within:ring-magnum-400"
		>
			<h2 class="flex">
				<button
<<<<<<< HEAD
					use:trigger
					{...$trigger(id)}
=======
					use:melt={$trigger(id)}
					on:m-keydown={(e) => console.log(e)}
					on:m-click={(e) => console.log(e)}
>>>>>>> 3c6e94c7
					class="flex h-12 flex-1 cursor-pointer items-center justify-between border-b border-b-magnum-700
                 bg-white px-5 text-base font-medium
                 leading-none text-magnum-700 transition-colors hover:bg-opacity-95 focus:!ring-0
								 {i === items.length - 1 ? 'border-b-0' : ''}"
				>
					{title}
				</button>
			</h2>
			{#if $isSelected(id)}
				<div
					class="overflow-hidden bg-neutral-100 text-sm text-neutral-900"
					use:melt={$content(id)}
					transition:slide
				>
					<div class="px-5 py-4">
						{description}
					</div>
				</div>
			{/if}
		</div>
	{/each}
</div><|MERGE_RESOLUTION|>--- conflicted
+++ resolved
@@ -41,14 +41,7 @@
 		>
 			<h2 class="flex">
 				<button
-<<<<<<< HEAD
-					use:trigger
-					{...$trigger(id)}
-=======
 					use:melt={$trigger(id)}
-					on:m-keydown={(e) => console.log(e)}
-					on:m-click={(e) => console.log(e)}
->>>>>>> 3c6e94c7
 					class="flex h-12 flex-1 cursor-pointer items-center justify-between border-b border-b-magnum-700
                  bg-white px-5 text-base font-medium
                  leading-none text-magnum-700 transition-colors hover:bg-opacity-95 focus:!ring-0
