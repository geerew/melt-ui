--- conflicted
+++ resolved
@@ -35,12 +35,8 @@
 		>
 			<button
 				melt={$close}
-<<<<<<< HEAD
 				aria-label="Close"
-				class="absolute right-[10px] top-[10px] inline-flex h-[25px] w-[25px]
-=======
 				class="absolute right-[10px] top-[10px] inline-flex h-6 w-6
->>>>>>> 58b7046c
                 appearance-none items-center justify-center rounded-full text-magnum-800
                 hover:bg-magnum-100 focus:shadow-magnum-400 focus:outline-none focus:ring-2
                 focus:ring-magnum-400"
