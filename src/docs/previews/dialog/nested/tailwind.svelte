<script lang="ts">
<<<<<<< HEAD
	import { createDialog, melt } from '@melt-ui/svelte';
=======
	import { createDialog } from '$lib';
>>>>>>> 790203c0
	/** Internal helpers */
	import { flyAndScale } from '$docs/utils';
	import { X } from 'lucide-svelte';

	const {
		elements: { trigger, overlay, content, title, description, close },
		states: { open },
	} = createDialog();

	const {
		elements: {
			trigger: triggerNested,
			overlay: overlayNested,
			content: contentNested,
			title: titleNested,
			description: descriptionNested,
			close: closeNested,
		},
		states: { open: openNested },
	} = createDialog();
</script>

<button
	use:melt={$trigger}
	class="inline-flex items-center justify-center rounded-md bg-white px-4 py-2
    font-medium leading-none text-magnum-700 shadow-lg hover:opacity-75"
>
	Open Dialog
</button>
{#if $open}
	<div use:melt={$overlay} class="fixed inset-0 z-50 bg-black/50" />
	<div
		class="fixed left-[50%] top-[50%] z-50 max-h-[85vh] w-[90vw]
            max-w-[450px] translate-x-[-50%] translate-y-[-50%] rounded-md bg-white
            p-6 shadow-lg"
		transition:flyAndScale={{
			duration: 150,
			y: 8,
			start: 0.96,
		}}
		use:melt={$content}
	>
		<h2 use:melt={$title} class="m-0 text-lg font-medium text-black">
			First dialog
		</h2>
		<p use:melt={$description} class="mb-5 mt-2 leading-normal text-zinc-600">
			This is the first dialog. It contains a trigger to open a second dialog.
		</p>

		<div class="mt-6 flex justify-end gap-4">
			<button
				use:melt={$close}
				class="inline-flex h-8 items-center justify-center rounded-[4px]
                    bg-zinc-100 px-4 font-medium leading-none text-zinc-600"
			>
				Cancel
			</button>
			<button
				use:melt={$triggerNested}
				class="inline-flex h-8 items-center justify-center rounded-[4px]
                    bg-magnum-100 px-4 font-medium leading-none text-magnum-900"
			>
				Open second
			</button>
		</div>
		{#if $openNested}
			<div use:melt={$overlayNested} class="fixed inset-0 z-50 bg-black/75" />
			<div
				class="fixed left-[50%] top-[50%] z-50 max-h-[85vh] w-[90vw]
                        max-w-[500px] translate-x-[-50%] translate-y-[-50%] rounded-md bg-white
                        p-6 shadow-2xl"
				transition:flyAndScale={{
					duration: 150,
					y: 8,
					start: 0.96,
				}}
				use:melt={$contentNested}
			>
				<h2 use:melt={$titleNested} class="m-0 text-lg font-medium text-black">
					Second dialog
				</h2>
				<p
					use:melt={$descriptionNested}
					class="mb-5 mt-2 leading-normal text-zinc-600"
				>
					This is the second dialog.
				</p>

				<div class="mt-6 flex justify-end gap-4">
					<button
						use:melt={$closeNested}
						class="inline-flex h-8 items-center justify-center rounded-[4px]
                                bg-zinc-100 px-4 font-medium leading-none text-zinc-600"
					>
						Close
					</button>
				</div>

				<button
					use:melt={$closeNested}
					class="absolute right-[10px] top-[10px] inline-flex h-6 w-6
                            appearance-none items-center justify-center rounded-full text-magnum-800
                            hover:bg-magnum-100 focus:shadow-magnum-400"
				>
					<X />
				</button>
			</div>
		{/if}
	</div>
	<button
		use:melt={$close}
		class="absolute right-[10px] top-[10px] inline-flex h-6 w-6
                appearance-none items-center justify-center rounded-full text-magnum-800
                hover:bg-magnum-100 focus:shadow-magnum-400"
	>
		<X />
	</button>
{/if}<|MERGE_RESOLUTION|>--- conflicted
+++ resolved
@@ -1,9 +1,5 @@
 <script lang="ts">
-<<<<<<< HEAD
-	import { createDialog, melt } from '@melt-ui/svelte';
-=======
-	import { createDialog } from '$lib';
->>>>>>> 790203c0
+	import { createDialog, melt } from '$lib';
 	/** Internal helpers */
 	import { flyAndScale } from '$docs/utils';
 	import { X } from 'lucide-svelte';
