<script lang="ts">
<<<<<<< HEAD
	import { createLabel, melt } from '@melt-ui/svelte';
=======
	import { createLabel } from '$lib';
>>>>>>> 790203c0

	const {
		elements: { root },
	} = createLabel();
</script>

<form>
	<div class="flex flex-col items-start justify-center">
		<label
			use:melt={$root}
			for="email"
			class="mb-0.5 font-medium"
			data-melt-part="root"
		>
			<span>Email</span>
		</label>
		<input
			type="text"
			id="email"
			class="h-10 w-[240px] rounded-md px-3 py-2 text-magnum-700"
			placeholder="vanilla@melt-ui.com"
		/>
	</div>
</form><|MERGE_RESOLUTION|>--- conflicted
+++ resolved
@@ -1,9 +1,5 @@
 <script lang="ts">
-<<<<<<< HEAD
-	import { createLabel, melt } from '@melt-ui/svelte';
-=======
-	import { createLabel } from '$lib';
->>>>>>> 790203c0
+	import { createLabel, melt } from '$lib';
 
 	const {
 		elements: { root },
