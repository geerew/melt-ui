--- conflicted
+++ resolved
@@ -9,23 +9,14 @@
 	} = createCollapsible();
 </script>
 
-<<<<<<< HEAD
 <div use:melt={$root} class="mx-auto w-[18rem] max-w-full sm:w-[25rem]">
-=======
-<div {...$root} class="mx-auto w-[18rem] max-w-full sm:w-[25rem]">
->>>>>>> 2cc4237f
 	<div class="flex items-center justify-between">
 		<span class="text-sm leading-6 text-white">
 			@thomasglopes starred 3 repositories
 		</span>
 		<button
-<<<<<<< HEAD
 			use:melt={$trigger}
-=======
-			use:trigger
-			{...$trigger}
 			on:m-click={() => console.log('clicked')}
->>>>>>> 2cc4237f
 			class="relative h-6 w-6 place-items-center rounded-full bg-white text-sm
             text-magnum-700 shadow-lg hover:opacity-75 data-[disabled]:cursor-not-allowed
             data-[disabled]:opacity-75"
