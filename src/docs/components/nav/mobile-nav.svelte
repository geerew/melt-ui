--- conflicted
+++ resolved
@@ -5,14 +5,7 @@
 	import { Button, MobileNavLink } from '$docs/components';
 	import { navConfig } from '$docs/config';
 	import Switch from '../switch.svelte';
-<<<<<<< HEAD
 	import { getUsingPreprocessor } from '$routes/store';
-
-	const { trigger, portal, overlay, content, close, open } = createDialog();
-
-	const usingPreprocessor = getUsingPreprocessor();
-=======
-	import { usingPreprocessor } from '$routes/store';
 	import { writable } from 'svelte/store';
 
 	const open = writable(false);
@@ -21,7 +14,8 @@
 	} = createDialog({
 		open,
 	});
->>>>>>> 1af7353f
+
+	const usingPreprocessor = getUsingPreprocessor();
 </script>
 
 <button
