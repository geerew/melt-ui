<script lang="ts">
<<<<<<< HEAD
	import type { TableOfContentsItem, CreateTableOfContentsReturn } from '@melt-ui/svelte';
=======
	import { page } from '$app/stores';
	import { cn } from '$docs/utils/index.js';
	import type { TableOfContents } from './index.js';
>>>>>>> 7587a0bf

	export let tree: TableOfContentsItem[] = [];
	export let activeHeadingIdxs: number[];
	export let item: CreateTableOfContentsReturn['item'];
	export let level = 1;
</script>

<ul class="m-0 list-none {level !== 1 ? 'pl-4' : ''}">
	{#if tree && tree.length}
		{#each tree as heading, i (i)}
			{@const active = activeHeadingIdxs.includes(heading.index)}
			<li class="mt-0 pt-2">
				<a
					href="#{heading.id}"
					{...$item(heading.id)}
					use:item
					class="inline-block no-underline transition-colors hover:text-magnum-600 {active
						? 'text-magnum-500'
						: 'text-neutral-300'}"
				>
					{heading.title}
				</a>
				{#if heading.children && heading.children.length}
					<svelte:self tree={heading.children} level={level + 1} {activeHeadingIdxs} {item} />
				{/if}
			</li>
		{/each}
	{/if}
</ul><|MERGE_RESOLUTION|>--- conflicted
+++ resolved
@@ -1,11 +1,5 @@
 <script lang="ts">
-<<<<<<< HEAD
-	import type { TableOfContentsItem, CreateTableOfContentsReturn } from '@melt-ui/svelte';
-=======
-	import { page } from '$app/stores';
-	import { cn } from '$docs/utils/index.js';
-	import type { TableOfContents } from './index.js';
->>>>>>> 7587a0bf
+	import type { TableOfContentsItem, CreateTableOfContentsReturn } from '$lib';
 
 	export let tree: TableOfContentsItem[] = [];
 	export let activeHeadingIdxs: number[];
