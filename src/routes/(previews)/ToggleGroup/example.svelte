--- conflicted
+++ resolved
@@ -27,7 +27,6 @@
 		aria-label="Text alignment"
 	>
 		<ToggleGroup.Item class="toggle-item" value="left" aria-label="Left aligned">
-<<<<<<< HEAD
 			<AlignLeft />
 		</ToggleGroup.Item>
 		<ToggleGroup.Item class="toggle-item" value="center" aria-label="Center aligned">
@@ -35,15 +34,6 @@
 		</ToggleGroup.Item>
 		<ToggleGroup.Item class="toggle-item" value="right" aria-label="Right aligned">
 			<AlignRight />
-=======
-			<TextAlignLeftIcon />
-		</ToggleGroup.Item>
-		<ToggleGroup.Item class="toggle-item" value="center" aria-label="Center aligned">
-			<TextAlignCenterIcon />
-		</ToggleGroup.Item>
-		<ToggleGroup.Item class="toggle-item" value="right" aria-label="Right aligned">
-			<TextAlignRightIcon />
->>>>>>> 75a7f7ba
 		</ToggleGroup.Item>
 	</ToggleGroup.Root>
 </div>
