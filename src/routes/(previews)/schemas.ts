--- conflicted
+++ resolved
@@ -33,11 +33,8 @@
 	dialog: Dialog,
 	tabs: Tabs,
 	togglegroup: ToggleGroup,
-<<<<<<< HEAD
 	label: Label,
-=======
 	select: Select,
 	radiogroup: RadioGroup,
 	alertdialog: AlertDialog,
->>>>>>> e657bab8
 };