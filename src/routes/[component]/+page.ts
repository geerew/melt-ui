import { allSchemas } from '$routes/(previews)/schemas';
import { error } from '@sveltejs/kit';

export const load = async ({ params }) => {
	const cmp = params.component;
	if (cmp in allSchemas) {
		return {
<<<<<<< HEAD
			schema: allSchemas[cmp as keyof typeof allSchemas]
=======
			schema: schemas[cmp as keyof typeof schemas],
>>>>>>> e2df95c7
		};
	}

	throw error(404, 'Component not found');
};<|MERGE_RESOLUTION|>--- conflicted
+++ resolved
@@ -5,11 +5,7 @@
 	const cmp = params.component;
 	if (cmp in allSchemas) {
 		return {
-<<<<<<< HEAD
-			schema: allSchemas[cmp as keyof typeof allSchemas]
-=======
-			schema: schemas[cmp as keyof typeof schemas],
->>>>>>> e2df95c7
+			schema: allSchemas[cmp as keyof typeof allSchemas],
 		};
 	}
 
