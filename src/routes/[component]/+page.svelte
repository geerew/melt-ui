--- conflicted
+++ resolved
@@ -33,19 +33,12 @@
 </script>
 
 <div class="mx-auto max-w-5xl p-8">
-<<<<<<< HEAD
-	<h2 class="text-xl font-bold">{cmpSchema.title}</h2>
-	<p class="text-slate-300">{cmpSchema.description}</p>
-	<div class="preview mt-4 h-96">
-		<div class="mx-auto flex h-full max-w-[600px] items-center justify-center">
-=======
 	<div>
 		<h2 class="text-xl font-bold">{cmpSchema.title}</h2>
 		<p class="text-slate-300">{cmpSchema.description}</p>
 	</div>
 	<div class="comp-preview mt-4 h-96">
 		<div class="mx-auto w-[512px]">
->>>>>>> 1d200b74
 			<svelte:component this={cmpSchema.example} bind:propsObj={props} />
 		</div>
 	</div>
